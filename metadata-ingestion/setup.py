--- conflicted
+++ resolved
@@ -513,11 +513,8 @@
             "nifi",
             "vertica",
             "mode",
-<<<<<<< HEAD
             "fivetran",
-=======
             "kafka-connect",
->>>>>>> 78b342f4
         ]
         if plugin
         for dependency in plugins[plugin]
