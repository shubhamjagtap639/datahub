--- conflicted
+++ resolved
@@ -1041,9 +1041,6 @@
             {
                 "op": "add",
                 "path": "/customProperties/workspaceId",
-<<<<<<< HEAD
-                "value": "64ed5cad-7c10-4684-8180-826122881108"
-=======
                 "value": "64ED5CAD-7C10-4684-8180-826122881108"
             },
             {
@@ -1084,7 +1081,6 @@
                         "actor": "urn:li:corpuser:unknown"
                     }
                 }
->>>>>>> f23765ec
             }
         ]
     },
