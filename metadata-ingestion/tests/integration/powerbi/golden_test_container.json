[
{
    "entityType": "container",
    "entityUrn": "urn:li:container:a4ed52f9abd3ff9cc34960c0c41f72e9",
    "changeType": "UPSERT",
    "aspectName": "containerProperties",
    "aspect": {
        "json": {
            "customProperties": {
                "platform": "powerbi",
                "workspace": "demo-workspace"
            },
            "name": "demo-workspace"
        }
    },
    "systemMetadata": {
        "lastObserved": 1643871600000,
        "runId": "powerbi-test",
        "lastRunId": "no-run-id-provided"
    }
},
{
    "entityType": "container",
    "entityUrn": "urn:li:container:a4ed52f9abd3ff9cc34960c0c41f72e9",
    "changeType": "UPSERT",
    "aspectName": "status",
    "aspect": {
        "json": {
            "removed": false
        }
    },
    "systemMetadata": {
        "lastObserved": 1643871600000,
        "runId": "powerbi-test",
        "lastRunId": "no-run-id-provided"
    }
},
{
    "entityType": "container",
    "entityUrn": "urn:li:container:a4ed52f9abd3ff9cc34960c0c41f72e9",
    "changeType": "UPSERT",
    "aspectName": "dataPlatformInstance",
    "aspect": {
        "json": {
            "platform": "urn:li:dataPlatform:powerbi"
        }
    },
    "systemMetadata": {
        "lastObserved": 1643871600000,
        "runId": "powerbi-test",
        "lastRunId": "no-run-id-provided"
    }
},
{
    "entityType": "container",
    "entityUrn": "urn:li:container:a4ed52f9abd3ff9cc34960c0c41f72e9",
    "changeType": "UPSERT",
    "aspectName": "subTypes",
    "aspect": {
        "json": {
            "typeNames": [
                "Workspace"
            ]
        }
    },
    "systemMetadata": {
        "lastObserved": 1643871600000,
        "runId": "powerbi-test",
        "lastRunId": "no-run-id-provided"
    }
},
{
    "entityType": "container",
    "entityUrn": "urn:li:container:a4ed52f9abd3ff9cc34960c0c41f72e9",
    "changeType": "UPSERT",
    "aspectName": "browsePathsV2",
    "aspect": {
        "json": {
            "path": []
        }
    },
    "systemMetadata": {
        "lastObserved": 1643871600000,
        "runId": "powerbi-test",
        "lastRunId": "no-run-id-provided"
    }
},
{
    "entityType": "container",
    "entityUrn": "urn:li:container:e3a9b680d954329087e240c8efdcf499",
    "changeType": "UPSERT",
    "aspectName": "containerProperties",
    "aspect": {
        "json": {
            "customProperties": {
                "platform": "powerbi",
                "dataset": "05169cd2-e713-41e6-9600-1d8066d95445"
            },
            "name": "library-dataset"
        }
    },
    "systemMetadata": {
        "lastObserved": 1643871600000,
        "runId": "powerbi-test",
        "lastRunId": "no-run-id-provided"
    }
},
{
    "entityType": "dataset",
    "entityUrn": "urn:li:dataset:(urn:li:dataPlatform:powerbi,library-dataset.public_issue_history,DEV)",
    "changeType": "UPSERT",
    "aspectName": "viewProperties",
    "aspect": {
        "json": {
            "materialized": false,
            "viewLogic": "dummy",
            "viewLanguage": "m_query"
        }
    },
    "systemMetadata": {
        "lastObserved": 1643871600000,
        "runId": "powerbi-test",
        "lastRunId": "no-run-id-provided"
    }
},
{
    "entityType": "container",
    "entityUrn": "urn:li:container:e3a9b680d954329087e240c8efdcf499",
    "changeType": "UPSERT",
    "aspectName": "dataPlatformInstance",
    "aspect": {
        "json": {
            "platform": "urn:li:dataPlatform:powerbi"
        }
    },
    "systemMetadata": {
        "lastObserved": 1643871600000,
        "runId": "powerbi-test",
        "lastRunId": "no-run-id-provided"
    }
},
{
    "entityType": "container",
    "entityUrn": "urn:li:container:e3a9b680d954329087e240c8efdcf499",
    "changeType": "UPSERT",
    "aspectName": "status",
    "aspect": {
        "json": {
            "removed": false
        }
    },
    "systemMetadata": {
        "lastObserved": 1643871600000,
        "runId": "powerbi-test",
        "lastRunId": "no-run-id-provided"
    }
},
{
    "entityType": "dataset",
    "entityUrn": "urn:li:dataset:(urn:li:dataPlatform:powerbi,library-dataset.public_issue_history,DEV)",
    "changeType": "UPSERT",
    "aspectName": "datasetProperties",
    "aspect": {
        "json": {
            "customProperties": {
                "datasetId": "05169cd2-e713-41e6-9600-1d8066d95445"
            },
            "externalUrl": "http://localhost/groups/64ed5cad-7c10-4684-8180-826122881108/datasets/05169cd2-e713-41e6-9600-1d8066d95445/details",
            "name": "public issue_history",
            "description": "Library dataset description",
            "tags": []
        }
    },
    "systemMetadata": {
        "lastObserved": 1643871600000,
        "runId": "powerbi-test",
        "lastRunId": "no-run-id-provided"
    }
},
{
    "entityType": "container",
    "entityUrn": "urn:li:container:e3a9b680d954329087e240c8efdcf499",
    "changeType": "UPSERT",
    "aspectName": "browsePathsV2",
    "aspect": {
        "json": {
            "path": [
                {
                    "id": "urn:li:container:a4ed52f9abd3ff9cc34960c0c41f72e9",
                    "urn": "urn:li:container:a4ed52f9abd3ff9cc34960c0c41f72e9"
                }
            ]
        }
    },
    "systemMetadata": {
        "lastObserved": 1643871600000,
        "runId": "powerbi-test",
        "lastRunId": "no-run-id-provided"
    }
},
{
    "entityType": "dataset",
    "entityUrn": "urn:li:dataset:(urn:li:dataPlatform:powerbi,library-dataset.public_issue_history,DEV)",
    "changeType": "UPSERT",
    "aspectName": "status",
    "aspect": {
        "json": {
            "removed": false
        }
    },
    "systemMetadata": {
        "lastObserved": 1643871600000,
        "runId": "powerbi-test",
        "lastRunId": "no-run-id-provided"
    }
},
{
    "entityType": "container",
    "entityUrn": "urn:li:container:e3a9b680d954329087e240c8efdcf499",
    "changeType": "UPSERT",
    "aspectName": "subTypes",
    "aspect": {
        "json": {
            "typeNames": [
                "PowerBI Dataset"
            ]
        }
    },
    "systemMetadata": {
        "lastObserved": 1643871600000,
        "runId": "powerbi-test",
        "lastRunId": "no-run-id-provided"
    }
},
{
    "entityType": "container",
    "entityUrn": "urn:li:container:e3a9b680d954329087e240c8efdcf499",
    "changeType": "UPSERT",
    "aspectName": "container",
    "aspect": {
        "json": {
            "container": "urn:li:container:a4ed52f9abd3ff9cc34960c0c41f72e9"
        }
    },
    "systemMetadata": {
        "lastObserved": 1643871600000,
        "runId": "powerbi-test",
        "lastRunId": "no-run-id-provided"
    }
},
{
    "entityType": "dataset",
    "entityUrn": "urn:li:dataset:(urn:li:dataPlatform:powerbi,library-dataset.public_issue_history,DEV)",
    "changeType": "UPSERT",
    "aspectName": "subTypes",
    "aspect": {
        "json": {
            "typeNames": [
                "PowerBI Dataset Table",
                "View"
            ]
        }
    },
    "systemMetadata": {
        "lastObserved": 1643871600000,
        "runId": "powerbi-test",
        "lastRunId": "no-run-id-provided"
    }
},
{
    "entityType": "dataset",
    "entityUrn": "urn:li:dataset:(urn:li:dataPlatform:powerbi,library-dataset.public_issue_history,DEV)",
    "changeType": "UPSERT",
    "aspectName": "container",
    "aspect": {
        "json": {
            "container": "urn:li:container:e3a9b680d954329087e240c8efdcf499"
        }
    },
    "systemMetadata": {
        "lastObserved": 1643871600000,
        "runId": "powerbi-test",
        "lastRunId": "no-run-id-provided"
    }
},
{
    "entityType": "dataset",
    "entityUrn": "urn:li:dataset:(urn:li:dataPlatform:powerbi,library-dataset.public_issue_history,DEV)",
    "changeType": "UPSERT",
    "aspectName": "browsePathsV2",
    "aspect": {
        "json": {
            "path": [
                {
                    "id": "urn:li:container:a4ed52f9abd3ff9cc34960c0c41f72e9",
                    "urn": "urn:li:container:a4ed52f9abd3ff9cc34960c0c41f72e9"
                },
                {
                    "id": "urn:li:container:e3a9b680d954329087e240c8efdcf499",
                    "urn": "urn:li:container:e3a9b680d954329087e240c8efdcf499"
                }
            ]
        }
    },
    "systemMetadata": {
        "lastObserved": 1643871600000,
        "runId": "powerbi-test",
        "lastRunId": "no-run-id-provided"
    }
},
{
    "entityType": "dataset",
    "entityUrn": "urn:li:dataset:(urn:li:dataPlatform:powerbi,library-dataset.SNOWFLAKE_TESTTABLE,DEV)",
    "changeType": "UPSERT",
    "aspectName": "viewProperties",
    "aspect": {
        "json": {
            "materialized": false,
            "viewLogic": "let\n    Source = Snowflake.Databases(\"hp123rt5.ap-southeast-2.fakecomputing.com\",\"PBI_TEST_WAREHOUSE_PROD\",[Role=\"PBI_TEST_MEMBER\"]),\n    PBI_TEST_Database = Source{[Name=\"PBI_TEST\",Kind=\"Database\"]}[Data],\n    TEST_Schema = PBI_TEST_Database{[Name=\"TEST\",Kind=\"Schema\"]}[Data],\n    TESTTABLE_Table = TEST_Schema{[Name=\"TESTTABLE\",Kind=\"Table\"]}[Data]\nin\n    TESTTABLE_Table",
            "viewLanguage": "m_query"
        }
    },
    "systemMetadata": {
        "lastObserved": 1643871600000,
        "runId": "powerbi-test",
        "lastRunId": "no-run-id-provided"
    }
},
{
    "entityType": "dataset",
    "entityUrn": "urn:li:dataset:(urn:li:dataPlatform:powerbi,library-dataset.SNOWFLAKE_TESTTABLE,DEV)",
    "changeType": "UPSERT",
    "aspectName": "datasetProperties",
    "aspect": {
        "json": {
            "customProperties": {
                "datasetId": "05169cd2-e713-41e6-9600-1d8066d95445"
            },
            "externalUrl": "http://localhost/groups/64ed5cad-7c10-4684-8180-826122881108/datasets/05169cd2-e713-41e6-9600-1d8066d95445/details",
            "name": "SNOWFLAKE_TESTTABLE",
            "description": "Library dataset description",
            "tags": []
        }
    },
    "systemMetadata": {
        "lastObserved": 1643871600000,
        "runId": "powerbi-test",
        "lastRunId": "no-run-id-provided"
    }
},
{
    "entityType": "dataset",
    "entityUrn": "urn:li:dataset:(urn:li:dataPlatform:powerbi,library-dataset.SNOWFLAKE_TESTTABLE,DEV)",
    "changeType": "UPSERT",
    "aspectName": "status",
    "aspect": {
        "json": {
            "removed": false
        }
    },
    "systemMetadata": {
        "lastObserved": 1643871600000,
        "runId": "powerbi-test",
        "lastRunId": "no-run-id-provided"
    }
},
{
    "entityType": "dataset",
    "entityUrn": "urn:li:dataset:(urn:li:dataPlatform:powerbi,library-dataset.SNOWFLAKE_TESTTABLE,DEV)",
    "changeType": "UPSERT",
    "aspectName": "subTypes",
    "aspect": {
        "json": {
            "typeNames": [
                "PowerBI Dataset Table",
                "View"
            ]
        }
    },
    "systemMetadata": {
        "lastObserved": 1643871600000,
        "runId": "powerbi-test",
        "lastRunId": "no-run-id-provided"
    }
},
{
    "entityType": "dataset",
    "entityUrn": "urn:li:dataset:(urn:li:dataPlatform:powerbi,library-dataset.SNOWFLAKE_TESTTABLE,DEV)",
    "changeType": "UPSERT",
    "aspectName": "container",
    "aspect": {
        "json": {
            "container": "urn:li:container:e3a9b680d954329087e240c8efdcf499"
        }
    },
    "systemMetadata": {
        "lastObserved": 1643871600000,
        "runId": "powerbi-test",
        "lastRunId": "no-run-id-provided"
    }
},
{
    "entityType": "dataset",
    "entityUrn": "urn:li:dataset:(urn:li:dataPlatform:powerbi,library-dataset.SNOWFLAKE_TESTTABLE,DEV)",
    "changeType": "UPSERT",
    "aspectName": "browsePathsV2",
    "aspect": {
        "json": {
            "path": [
                {
                    "id": "urn:li:container:a4ed52f9abd3ff9cc34960c0c41f72e9",
                    "urn": "urn:li:container:a4ed52f9abd3ff9cc34960c0c41f72e9"
                },
                {
                    "id": "urn:li:container:e3a9b680d954329087e240c8efdcf499",
                    "urn": "urn:li:container:e3a9b680d954329087e240c8efdcf499"
                }
            ]
        }
    },
    "systemMetadata": {
        "lastObserved": 1643871600000,
        "runId": "powerbi-test",
        "lastRunId": "no-run-id-provided"
    }
},
{
    "entityType": "dataset",
    "entityUrn": "urn:li:dataset:(urn:li:dataPlatform:powerbi,library-dataset.snowflake_native-query,DEV)",
    "changeType": "UPSERT",
    "aspectName": "viewProperties",
    "aspect": {
        "json": {
            "materialized": false,
            "viewLogic": "let\n    Source = Value.NativeQuery(Snowflake.Databases(\"bu20658.ap-southeast-2.snowflakecomputing.com\",\"operations_analytics_warehouse_prod\",[Role=\"OPERATIONS_ANALYTICS_MEMBER\"]){[Name=\"OPERATIONS_ANALYTICS\"]}[Data], \"SELECT#(lf)concat((UPPER(REPLACE(SELLER,'-',''))), MONTHID) as AGENT_KEY,#(lf)concat((UPPER(REPLACE(CLIENT_DIRECTOR,'-',''))), MONTHID) as CD_AGENT_KEY,#(lf) *#(lf)FROM#(lf)OPERATIONS_ANALYTICS.TRANSFORMED_PROD.V_APS_SME_UNITS_V4\", null, [EnableFolding=true]),\n    #\"Added Conditional Column\" = Table.AddColumn(Source, \"SME Units ENT\", each if [DEAL_TYPE] = \"SME Unit\" then [UNIT] else 0),\n    #\"Added Conditional Column1\" = Table.AddColumn(#\"Added Conditional Column\", \"Banklink Units\", each if [DEAL_TYPE] = \"Banklink\" then [UNIT] else 0),\n    #\"Removed Columns\" = Table.RemoveColumns(#\"Added Conditional Column1\",{\"Banklink Units\"}),\n    #\"Added Custom\" = Table.AddColumn(#\"Removed Columns\", \"Banklink Units\", each if [DEAL_TYPE] = \"Banklink\" and [SALES_TYPE] = \"3 - Upsell\"\nthen [UNIT]\n\nelse if [SALES_TYPE] = \"Adjusted BL Migration\"\nthen [UNIT]\n\nelse 0),\n    #\"Added Custom1\" = Table.AddColumn(#\"Added Custom\", \"SME Units in $ (*$361)\", each if [DEAL_TYPE] = \"SME Unit\" \nand [SALES_TYPE] <> \"4 - Renewal\"\n    then [UNIT] * 361\nelse 0),\n    #\"Added Custom2\" = Table.AddColumn(#\"Added Custom1\", \"Banklink in $ (*$148)\", each [Banklink Units] * 148)\nin\n    #\"Added Custom2\"",
            "viewLanguage": "m_query"
        }
    },
    "systemMetadata": {
        "lastObserved": 1643871600000,
        "runId": "powerbi-test",
        "lastRunId": "no-run-id-provided"
    }
},
{
    "entityType": "dataset",
    "entityUrn": "urn:li:dataset:(urn:li:dataPlatform:powerbi,library-dataset.snowflake_native-query,DEV)",
    "changeType": "UPSERT",
    "aspectName": "datasetProperties",
    "aspect": {
        "json": {
            "customProperties": {
                "datasetId": "05169cd2-e713-41e6-9600-1d8066d95445"
            },
            "externalUrl": "http://localhost/groups/64ed5cad-7c10-4684-8180-826122881108/datasets/05169cd2-e713-41e6-9600-1d8066d95445/details",
            "name": "snowflake native-query",
            "description": "Library dataset description",
            "tags": []
        }
    },
    "systemMetadata": {
        "lastObserved": 1643871600000,
        "runId": "powerbi-test",
        "lastRunId": "no-run-id-provided"
    }
},
{
    "entityType": "dataset",
    "entityUrn": "urn:li:dataset:(urn:li:dataPlatform:powerbi,library-dataset.snowflake_native-query,DEV)",
    "changeType": "UPSERT",
    "aspectName": "status",
    "aspect": {
        "json": {
            "removed": false
        }
    },
    "systemMetadata": {
        "lastObserved": 1643871600000,
        "runId": "powerbi-test",
        "lastRunId": "no-run-id-provided"
    }
},
{
    "entityType": "dataset",
    "entityUrn": "urn:li:dataset:(urn:li:dataPlatform:powerbi,library-dataset.snowflake_native-query,DEV)",
    "changeType": "UPSERT",
    "aspectName": "subTypes",
    "aspect": {
        "json": {
            "typeNames": [
                "PowerBI Dataset Table",
                "View"
            ]
        }
    },
    "systemMetadata": {
        "lastObserved": 1643871600000,
        "runId": "powerbi-test",
        "lastRunId": "no-run-id-provided"
    }
},
{
    "entityType": "dataset",
    "entityUrn": "urn:li:dataset:(urn:li:dataPlatform:powerbi,library-dataset.snowflake_native-query,DEV)",
    "changeType": "UPSERT",
    "aspectName": "container",
    "aspect": {
        "json": {
            "container": "urn:li:container:e3a9b680d954329087e240c8efdcf499"
        }
    },
    "systemMetadata": {
        "lastObserved": 1643871600000,
        "runId": "powerbi-test",
        "lastRunId": "no-run-id-provided"
    }
},
{
    "entityType": "dataset",
    "entityUrn": "urn:li:dataset:(urn:li:dataPlatform:powerbi,library-dataset.snowflake_native-query,DEV)",
    "changeType": "UPSERT",
    "aspectName": "browsePathsV2",
    "aspect": {
        "json": {
            "path": [
                {
                    "id": "urn:li:container:a4ed52f9abd3ff9cc34960c0c41f72e9",
                    "urn": "urn:li:container:a4ed52f9abd3ff9cc34960c0c41f72e9"
                },
                {
                    "id": "urn:li:container:e3a9b680d954329087e240c8efdcf499",
                    "urn": "urn:li:container:e3a9b680d954329087e240c8efdcf499"
                }
            ]
        }
    },
    "systemMetadata": {
        "lastObserved": 1643871600000,
        "runId": "powerbi-test",
        "lastRunId": "no-run-id-provided"
    }
},
{
    "entityType": "dataset",
    "entityUrn": "urn:li:dataset:(urn:li:dataPlatform:powerbi,library-dataset.big-query-with-parameter,DEV)",
    "changeType": "UPSERT",
    "aspectName": "viewProperties",
    "aspect": {
        "json": {
            "materialized": false,
            "viewLogic": "let\n Source = GoogleBigQuery.Database([BillingProject = #\"Parameter - Source\"]),\n#\"gcp-project\" = Source{[Name=#\"Parameter - Source\"]}[Data],\nuniversal_Schema = #\"gcp-project\"{[Name=\"universal\",Kind=\"Schema\"]}[Data],\nD_WH_DATE_Table = universal_Schema{[Name=\"D_WH_DATE\",Kind=\"Table\"]}[Data],\n#\"Filtered Rows\" = Table.SelectRows(D_WH_DATE_Table, each [D_DATE] > #datetime(2019, 9, 10, 0, 0, 0)),\n#\"Filtered Rows1\" = Table.SelectRows(#\"Filtered Rows\", each DateTime.IsInPreviousNHours([D_DATE], 87600))\n in \n#\"Filtered Rows1\"",
            "viewLanguage": "m_query"
        }
    },
    "systemMetadata": {
        "lastObserved": 1643871600000,
        "runId": "powerbi-test",
        "lastRunId": "no-run-id-provided"
    }
},
{
    "entityType": "dataset",
    "entityUrn": "urn:li:dataset:(urn:li:dataPlatform:powerbi,library-dataset.big-query-with-parameter,DEV)",
    "changeType": "UPSERT",
    "aspectName": "datasetProperties",
    "aspect": {
        "json": {
            "customProperties": {
                "datasetId": "05169cd2-e713-41e6-9600-1d8066d95445"
            },
            "externalUrl": "http://localhost/groups/64ed5cad-7c10-4684-8180-826122881108/datasets/05169cd2-e713-41e6-9600-1d8066d95445/details",
            "name": "big-query-with-parameter",
            "description": "Library dataset description",
            "tags": []
        }
    },
    "systemMetadata": {
        "lastObserved": 1643871600000,
        "runId": "powerbi-test",
        "lastRunId": "no-run-id-provided"
    }
},
{
    "entityType": "dataset",
    "entityUrn": "urn:li:dataset:(urn:li:dataPlatform:powerbi,library-dataset.big-query-with-parameter,DEV)",
    "changeType": "UPSERT",
    "aspectName": "status",
    "aspect": {
        "json": {
            "removed": false
        }
    },
    "systemMetadata": {
        "lastObserved": 1643871600000,
        "runId": "powerbi-test",
        "lastRunId": "no-run-id-provided"
    }
},
{
    "entityType": "dataset",
    "entityUrn": "urn:li:dataset:(urn:li:dataPlatform:powerbi,library-dataset.big-query-with-parameter,DEV)",
    "changeType": "UPSERT",
    "aspectName": "subTypes",
    "aspect": {
        "json": {
            "typeNames": [
                "PowerBI Dataset Table",
                "View"
            ]
        }
    },
    "systemMetadata": {
        "lastObserved": 1643871600000,
        "runId": "powerbi-test",
        "lastRunId": "no-run-id-provided"
    }
},
{
    "entityType": "dataset",
    "entityUrn": "urn:li:dataset:(urn:li:dataPlatform:powerbi,library-dataset.big-query-with-parameter,DEV)",
    "changeType": "UPSERT",
    "aspectName": "container",
    "aspect": {
        "json": {
            "container": "urn:li:container:e3a9b680d954329087e240c8efdcf499"
        }
    },
    "systemMetadata": {
        "lastObserved": 1643871600000,
        "runId": "powerbi-test",
        "lastRunId": "no-run-id-provided"
    }
},
{
    "entityType": "dataset",
    "entityUrn": "urn:li:dataset:(urn:li:dataPlatform:powerbi,library-dataset.big-query-with-parameter,DEV)",
    "changeType": "UPSERT",
    "aspectName": "browsePathsV2",
    "aspect": {
        "json": {
            "path": [
                {
                    "id": "urn:li:container:a4ed52f9abd3ff9cc34960c0c41f72e9",
                    "urn": "urn:li:container:a4ed52f9abd3ff9cc34960c0c41f72e9"
                },
                {
                    "id": "urn:li:container:e3a9b680d954329087e240c8efdcf499",
                    "urn": "urn:li:container:e3a9b680d954329087e240c8efdcf499"
                }
            ]
        }
    },
    "systemMetadata": {
        "lastObserved": 1643871600000,
        "runId": "powerbi-test",
        "lastRunId": "no-run-id-provided"
    }
},
{
    "entityType": "dataset",
    "entityUrn": "urn:li:dataset:(urn:li:dataPlatform:powerbi,library-dataset.snowflake_native-query-with-join,DEV)",
    "changeType": "UPSERT",
    "aspectName": "viewProperties",
    "aspect": {
        "json": {
            "materialized": false,
            "viewLogic": "let\n    Source = Value.NativeQuery(Snowflake.Databases(\"xaa48144.snowflakecomputing.com\",\"GSL_TEST_WH\",[Role=\"ACCOUNTADMIN\"]){[Name=\"GSL_TEST_DB\"]}[Data], \"select A.name from GSL_TEST_DB.PUBLIC.SALES_ANALYST as A inner join GSL_TEST_DB.PUBLIC.SALES_FORECAST as B on A.name = B.name where startswith(A.name, 'mo')\", null, [EnableFolding=true])\nin\n    Source",
            "viewLanguage": "m_query"
        }
    },
    "systemMetadata": {
        "lastObserved": 1643871600000,
        "runId": "powerbi-test",
        "lastRunId": "no-run-id-provided"
    }
},
{
    "entityType": "dataset",
    "entityUrn": "urn:li:dataset:(urn:li:dataPlatform:powerbi,library-dataset.snowflake_native-query-with-join,DEV)",
    "changeType": "UPSERT",
    "aspectName": "datasetProperties",
    "aspect": {
        "json": {
            "customProperties": {
                "datasetId": "05169cd2-e713-41e6-9600-1d8066d95445"
            },
            "externalUrl": "http://localhost/groups/64ed5cad-7c10-4684-8180-826122881108/datasets/05169cd2-e713-41e6-9600-1d8066d95445/details",
            "name": "snowflake native-query-with-join",
            "description": "Library dataset description",
            "tags": []
        }
    },
    "systemMetadata": {
        "lastObserved": 1643871600000,
        "runId": "powerbi-test",
        "lastRunId": "no-run-id-provided"
    }
},
{
    "entityType": "dataset",
    "entityUrn": "urn:li:dataset:(urn:li:dataPlatform:powerbi,library-dataset.snowflake_native-query-with-join,DEV)",
    "changeType": "UPSERT",
    "aspectName": "status",
    "aspect": {
        "json": {
            "removed": false
        }
    },
    "systemMetadata": {
        "lastObserved": 1643871600000,
        "runId": "powerbi-test",
        "lastRunId": "no-run-id-provided"
    }
},
{
    "entityType": "dataset",
    "entityUrn": "urn:li:dataset:(urn:li:dataPlatform:powerbi,library-dataset.snowflake_native-query-with-join,DEV)",
    "changeType": "UPSERT",
    "aspectName": "subTypes",
    "aspect": {
        "json": {
            "typeNames": [
                "PowerBI Dataset Table",
                "View"
            ]
        }
    },
    "systemMetadata": {
        "lastObserved": 1643871600000,
        "runId": "powerbi-test",
        "lastRunId": "no-run-id-provided"
    }
},
{
    "entityType": "dataset",
    "entityUrn": "urn:li:dataset:(urn:li:dataPlatform:powerbi,library-dataset.snowflake_native-query-with-join,DEV)",
    "changeType": "UPSERT",
    "aspectName": "container",
    "aspect": {
        "json": {
            "container": "urn:li:container:e3a9b680d954329087e240c8efdcf499"
        }
    },
    "systemMetadata": {
        "lastObserved": 1643871600000,
        "runId": "powerbi-test",
        "lastRunId": "no-run-id-provided"
    }
},
{
    "entityType": "dataset",
    "entityUrn": "urn:li:dataset:(urn:li:dataPlatform:powerbi,library-dataset.snowflake_native-query-with-join,DEV)",
    "changeType": "UPSERT",
    "aspectName": "browsePathsV2",
    "aspect": {
        "json": {
            "path": [
                {
                    "id": "urn:li:container:a4ed52f9abd3ff9cc34960c0c41f72e9",
                    "urn": "urn:li:container:a4ed52f9abd3ff9cc34960c0c41f72e9"
                },
                {
                    "id": "urn:li:container:e3a9b680d954329087e240c8efdcf499",
                    "urn": "urn:li:container:e3a9b680d954329087e240c8efdcf499"
                }
            ]
        }
    },
    "systemMetadata": {
        "lastObserved": 1643871600000,
        "runId": "powerbi-test",
        "lastRunId": "no-run-id-provided"
    }
},
{
    "entityType": "dataset",
    "entityUrn": "urn:li:dataset:(urn:li:dataPlatform:powerbi,library-dataset.job-history,DEV)",
    "changeType": "UPSERT",
    "aspectName": "viewProperties",
    "aspect": {
        "json": {
            "materialized": false,
            "viewLogic": "let\n    Source = Oracle.Database(\"localhost:1521/salesdb.domain.com\", [HierarchicalNavigation=true]), HR = Source{[Schema=\"HR\"]}[Data], EMPLOYEES1 = HR{[Name=\"EMPLOYEES\"]}[Data] \n in EMPLOYEES1",
            "viewLanguage": "m_query"
        }
    },
    "systemMetadata": {
        "lastObserved": 1643871600000,
        "runId": "powerbi-test",
        "lastRunId": "no-run-id-provided"
    }
},
{
    "entityType": "dataset",
    "entityUrn": "urn:li:dataset:(urn:li:dataPlatform:powerbi,library-dataset.job-history,DEV)",
    "changeType": "UPSERT",
    "aspectName": "datasetProperties",
    "aspect": {
        "json": {
            "customProperties": {
                "datasetId": "05169cd2-e713-41e6-9600-1d8066d95445"
            },
            "externalUrl": "http://localhost/groups/64ed5cad-7c10-4684-8180-826122881108/datasets/05169cd2-e713-41e6-9600-1d8066d95445/details",
            "name": "job-history",
            "description": "Library dataset description",
            "tags": []
        }
    },
    "systemMetadata": {
        "lastObserved": 1643871600000,
        "runId": "powerbi-test",
        "lastRunId": "no-run-id-provided"
    }
},
{
    "entityType": "dataset",
    "entityUrn": "urn:li:dataset:(urn:li:dataPlatform:powerbi,library-dataset.job-history,DEV)",
    "changeType": "UPSERT",
    "aspectName": "status",
    "aspect": {
        "json": {
            "removed": false
        }
    },
    "systemMetadata": {
        "lastObserved": 1643871600000,
        "runId": "powerbi-test",
        "lastRunId": "no-run-id-provided"
    }
},
{
    "entityType": "dataset",
    "entityUrn": "urn:li:dataset:(urn:li:dataPlatform:powerbi,library-dataset.job-history,DEV)",
    "changeType": "UPSERT",
    "aspectName": "subTypes",
    "aspect": {
        "json": {
            "typeNames": [
                "PowerBI Dataset Table",
                "View"
            ]
        }
    },
    "systemMetadata": {
        "lastObserved": 1643871600000,
        "runId": "powerbi-test",
        "lastRunId": "no-run-id-provided"
    }
},
{
    "entityType": "dataset",
    "entityUrn": "urn:li:dataset:(urn:li:dataPlatform:powerbi,library-dataset.job-history,DEV)",
    "changeType": "UPSERT",
    "aspectName": "container",
    "aspect": {
        "json": {
            "container": "urn:li:container:e3a9b680d954329087e240c8efdcf499"
        }
    },
    "systemMetadata": {
        "lastObserved": 1643871600000,
        "runId": "powerbi-test",
        "lastRunId": "no-run-id-provided"
    }
},
{
    "entityType": "dataset",
    "entityUrn": "urn:li:dataset:(urn:li:dataPlatform:powerbi,library-dataset.job-history,DEV)",
    "changeType": "UPSERT",
    "aspectName": "browsePathsV2",
    "aspect": {
        "json": {
            "path": [
                {
                    "id": "urn:li:container:a4ed52f9abd3ff9cc34960c0c41f72e9",
                    "urn": "urn:li:container:a4ed52f9abd3ff9cc34960c0c41f72e9"
                },
                {
                    "id": "urn:li:container:e3a9b680d954329087e240c8efdcf499",
                    "urn": "urn:li:container:e3a9b680d954329087e240c8efdcf499"
                }
            ]
        }
    },
    "systemMetadata": {
        "lastObserved": 1643871600000,
        "runId": "powerbi-test",
        "lastRunId": "no-run-id-provided"
    }
},
{
    "entityType": "dataset",
    "entityUrn": "urn:li:dataset:(urn:li:dataPlatform:powerbi,library-dataset.postgres_test_table,DEV)",
    "changeType": "UPSERT",
    "aspectName": "viewProperties",
    "aspect": {
        "json": {
            "materialized": false,
            "viewLogic": "let\n    Source = PostgreSQL.Database(\"localhost\"  ,   \"mics\"      ),\n  public_order_date =    Source{[Schema=\"public\",Item=\"order_date\"]}[Data] \n in \n public_order_date",
            "viewLanguage": "m_query"
        }
    },
    "systemMetadata": {
        "lastObserved": 1643871600000,
        "runId": "powerbi-test",
        "lastRunId": "no-run-id-provided"
    }
},
{
    "entityType": "dataset",
    "entityUrn": "urn:li:dataset:(urn:li:dataPlatform:powerbi,library-dataset.postgres_test_table,DEV)",
    "changeType": "UPSERT",
    "aspectName": "datasetProperties",
    "aspect": {
        "json": {
            "customProperties": {
                "datasetId": "05169cd2-e713-41e6-9600-1d8066d95445"
            },
            "externalUrl": "http://localhost/groups/64ed5cad-7c10-4684-8180-826122881108/datasets/05169cd2-e713-41e6-9600-1d8066d95445/details",
            "name": "postgres_test_table",
            "description": "Library dataset description",
            "tags": []
        }
    },
    "systemMetadata": {
        "lastObserved": 1643871600000,
        "runId": "powerbi-test",
        "lastRunId": "no-run-id-provided"
    }
},
{
    "entityType": "dataset",
    "entityUrn": "urn:li:dataset:(urn:li:dataPlatform:powerbi,library-dataset.postgres_test_table,DEV)",
    "changeType": "UPSERT",
    "aspectName": "status",
    "aspect": {
        "json": {
            "removed": false
        }
    },
    "systemMetadata": {
        "lastObserved": 1643871600000,
        "runId": "powerbi-test",
        "lastRunId": "no-run-id-provided"
    }
},
{
    "entityType": "dataset",
    "entityUrn": "urn:li:dataset:(urn:li:dataPlatform:powerbi,library-dataset.postgres_test_table,DEV)",
    "changeType": "UPSERT",
    "aspectName": "subTypes",
    "aspect": {
        "json": {
            "typeNames": [
                "PowerBI Dataset Table",
                "View"
            ]
        }
    },
    "systemMetadata": {
        "lastObserved": 1643871600000,
        "runId": "powerbi-test",
        "lastRunId": "no-run-id-provided"
    }
},
{
    "entityType": "dataset",
    "entityUrn": "urn:li:dataset:(urn:li:dataPlatform:powerbi,library-dataset.postgres_test_table,DEV)",
    "changeType": "UPSERT",
    "aspectName": "container",
    "aspect": {
        "json": {
            "container": "urn:li:container:e3a9b680d954329087e240c8efdcf499"
        }
    },
    "systemMetadata": {
        "lastObserved": 1643871600000,
        "runId": "powerbi-test",
        "lastRunId": "no-run-id-provided"
    }
},
{
    "entityType": "dataset",
    "entityUrn": "urn:li:dataset:(urn:li:dataPlatform:powerbi,library-dataset.postgres_test_table,DEV)",
    "changeType": "UPSERT",
    "aspectName": "browsePathsV2",
    "aspect": {
        "json": {
            "path": [
                {
                    "id": "urn:li:container:a4ed52f9abd3ff9cc34960c0c41f72e9",
                    "urn": "urn:li:container:a4ed52f9abd3ff9cc34960c0c41f72e9"
                },
                {
                    "id": "urn:li:container:e3a9b680d954329087e240c8efdcf499",
                    "urn": "urn:li:container:e3a9b680d954329087e240c8efdcf499"
                }
            ]
        }
    },
    "systemMetadata": {
        "lastObserved": 1643871600000,
        "runId": "powerbi-test",
        "lastRunId": "no-run-id-provided"
    }
},
{
    "entityType": "container",
    "entityUrn": "urn:li:container:977b804137a1d2bf897ff1bbf440a1cc",
    "changeType": "UPSERT",
    "aspectName": "containerProperties",
    "aspect": {
        "json": {
            "customProperties": {
                "platform": "powerbi",
                "dataset": "ba0130a1-5b03-40de-9535-b34e778ea6ed"
            },
            "name": "hr_pbi_test"
        }
    },
    "systemMetadata": {
        "lastObserved": 1643871600000,
        "runId": "powerbi-test",
        "lastRunId": "no-run-id-provided"
    }
},
{
    "entityType": "container",
    "entityUrn": "urn:li:container:977b804137a1d2bf897ff1bbf440a1cc",
    "changeType": "UPSERT",
    "aspectName": "status",
    "aspect": {
        "json": {
            "removed": false
        }
    },
    "systemMetadata": {
        "lastObserved": 1643871600000,
        "runId": "powerbi-test",
        "lastRunId": "no-run-id-provided"
    }
},
{
    "entityType": "dataset",
    "entityUrn": "urn:li:dataset:(urn:li:dataPlatform:powerbi,hr_pbi_test.dbo_book_issue,DEV)",
    "changeType": "UPSERT",
    "aspectName": "viewProperties",
    "aspect": {
        "json": {
            "materialized": false,
            "viewLogic": "let\n    Source = Sql.Database(\"localhost\", \"library\"),\n dbo_book_issue = Source{[Schema=\"dbo\",Item=\"book_issue\"]}[Data]\n in dbo_book_issue",
            "viewLanguage": "m_query"
        }
    },
    "systemMetadata": {
        "lastObserved": 1643871600000,
        "runId": "powerbi-test",
        "lastRunId": "no-run-id-provided"
    }
},
{
    "entityType": "dataset",
    "entityUrn": "urn:li:dataset:(urn:li:dataPlatform:powerbi,hr_pbi_test.dbo_book_issue,DEV)",
    "changeType": "UPSERT",
    "aspectName": "datasetProperties",
    "aspect": {
        "json": {
            "customProperties": {
                "datasetId": "ba0130a1-5b03-40de-9535-b34e778ea6ed"
            },
            "externalUrl": "http://localhost/groups/64ed5cad-7c10-4684-8180-826122881108/datasets/ba0130a1-5b03-40de-9535-b34e778ea6ed/details",
            "name": "dbo_book_issue",
            "description": "hr pbi test description",
            "tags": []
        }
    },
    "systemMetadata": {
        "lastObserved": 1643871600000,
        "runId": "powerbi-test",
        "lastRunId": "no-run-id-provided"
    }
},
{
    "entityType": "container",
    "entityUrn": "urn:li:container:977b804137a1d2bf897ff1bbf440a1cc",
    "changeType": "UPSERT",
    "aspectName": "dataPlatformInstance",
    "aspect": {
        "json": {
            "platform": "urn:li:dataPlatform:powerbi"
        }
    },
    "systemMetadata": {
        "lastObserved": 1643871600000,
        "runId": "powerbi-test",
        "lastRunId": "no-run-id-provided"
    }
},
{
    "entityType": "container",
    "entityUrn": "urn:li:container:977b804137a1d2bf897ff1bbf440a1cc",
    "changeType": "UPSERT",
    "aspectName": "subTypes",
    "aspect": {
        "json": {
            "typeNames": [
                "PowerBI Dataset"
            ]
        }
    },
    "systemMetadata": {
        "lastObserved": 1643871600000,
        "runId": "powerbi-test",
        "lastRunId": "no-run-id-provided"
    }
},
{
    "entityType": "container",
    "entityUrn": "urn:li:container:977b804137a1d2bf897ff1bbf440a1cc",
    "changeType": "UPSERT",
    "aspectName": "browsePathsV2",
    "aspect": {
        "json": {
            "path": [
                {
                    "id": "urn:li:container:a4ed52f9abd3ff9cc34960c0c41f72e9",
                    "urn": "urn:li:container:a4ed52f9abd3ff9cc34960c0c41f72e9"
                }
            ]
        }
    },
    "systemMetadata": {
        "lastObserved": 1643871600000,
        "runId": "powerbi-test",
        "lastRunId": "no-run-id-provided"
    }
},
{
    "entityType": "container",
    "entityUrn": "urn:li:container:977b804137a1d2bf897ff1bbf440a1cc",
    "changeType": "UPSERT",
    "aspectName": "container",
    "aspect": {
        "json": {
            "container": "urn:li:container:a4ed52f9abd3ff9cc34960c0c41f72e9"
        }
    },
    "systemMetadata": {
        "lastObserved": 1643871600000,
        "runId": "powerbi-test",
        "lastRunId": "no-run-id-provided"
    }
},
{
    "entityType": "dataset",
    "entityUrn": "urn:li:dataset:(urn:li:dataPlatform:powerbi,hr_pbi_test.dbo_book_issue,DEV)",
    "changeType": "UPSERT",
    "aspectName": "status",
    "aspect": {
        "json": {
            "removed": false
        }
    },
    "systemMetadata": {
        "lastObserved": 1643871600000,
        "runId": "powerbi-test",
        "lastRunId": "no-run-id-provided"
    }
},
{
    "entityType": "dataset",
    "entityUrn": "urn:li:dataset:(urn:li:dataPlatform:powerbi,hr_pbi_test.dbo_book_issue,DEV)",
    "changeType": "UPSERT",
    "aspectName": "subTypes",
    "aspect": {
        "json": {
            "typeNames": [
                "PowerBI Dataset Table",
                "View"
            ]
        }
    },
    "systemMetadata": {
        "lastObserved": 1643871600000,
        "runId": "powerbi-test",
        "lastRunId": "no-run-id-provided"
    }
},
{
    "entityType": "dataset",
    "entityUrn": "urn:li:dataset:(urn:li:dataPlatform:powerbi,hr_pbi_test.dbo_book_issue,DEV)",
    "changeType": "UPSERT",
    "aspectName": "container",
    "aspect": {
        "json": {
            "container": "urn:li:container:977b804137a1d2bf897ff1bbf440a1cc"
        }
    },
    "systemMetadata": {
        "lastObserved": 1643871600000,
        "runId": "powerbi-test",
        "lastRunId": "no-run-id-provided"
    }
},
{
    "entityType": "dataset",
    "entityUrn": "urn:li:dataset:(urn:li:dataPlatform:powerbi,hr_pbi_test.dbo_book_issue,DEV)",
    "changeType": "UPSERT",
    "aspectName": "browsePathsV2",
    "aspect": {
        "json": {
            "path": [
                {
                    "id": "urn:li:container:a4ed52f9abd3ff9cc34960c0c41f72e9",
                    "urn": "urn:li:container:a4ed52f9abd3ff9cc34960c0c41f72e9"
                },
                {
                    "id": "urn:li:container:977b804137a1d2bf897ff1bbf440a1cc",
                    "urn": "urn:li:container:977b804137a1d2bf897ff1bbf440a1cc"
                }
            ]
        }
    },
    "systemMetadata": {
        "lastObserved": 1643871600000,
        "runId": "powerbi-test",
        "lastRunId": "no-run-id-provided"
    }
},
{
    "entityType": "dataset",
    "entityUrn": "urn:li:dataset:(urn:li:dataPlatform:powerbi,hr_pbi_test.ms_sql_native_table,DEV)",
    "changeType": "UPSERT",
    "aspectName": "viewProperties",
    "aspect": {
        "json": {
            "materialized": false,
            "viewLogic": "let\n    Source = Sql.Database(\"AUPRDWHDB\", \"COMMOPSDB\", [Query=\"select *,#(lf)concat((UPPER(REPLACE(CLIENT_DIRECTOR,'-',''))), MONTH_WID) as CD_AGENT_KEY,#(lf)concat((UPPER(REPLACE(CLIENT_MANAGER_CLOSING_MONTH,'-',''))), MONTH_WID) as AGENT_KEY#(lf)#(lf)from V_PS_CD_RETENTION\", CommandTimeout=#duration(0, 1, 30, 0)]),\n    #\"Changed Type\" = Table.TransformColumnTypes(Source,{{\"mth_date\", type date}}),\n    #\"Added Custom\" = Table.AddColumn(#\"Changed Type\", \"Month\", each Date.Month([mth_date])),\n    #\"Added Custom1\" = Table.AddColumn(#\"Added Custom\", \"TPV Opening\", each if [Month] = 1 then [TPV_AMV_OPENING]\nelse if [Month] = 2 then 0\nelse if [Month] = 3 then 0\nelse if [Month] = 4 then [TPV_AMV_OPENING]\nelse if [Month] = 5 then 0\nelse if [Month] = 6 then 0\nelse if [Month] = 7 then [TPV_AMV_OPENING]\nelse if [Month] = 8 then 0\nelse if [Month] = 9 then 0\nelse if [Month] = 10 then [TPV_AMV_OPENING]\nelse if [Month] = 11 then 0\nelse if [Month] = 12 then 0\n\nelse 0)\nin\n    #\"Added Custom1\"",
            "viewLanguage": "m_query"
        }
    },
    "systemMetadata": {
        "lastObserved": 1643871600000,
        "runId": "powerbi-test",
        "lastRunId": "no-run-id-provided"
    }
},
{
    "entityType": "dataset",
    "entityUrn": "urn:li:dataset:(urn:li:dataPlatform:powerbi,hr_pbi_test.ms_sql_native_table,DEV)",
    "changeType": "UPSERT",
    "aspectName": "datasetProperties",
    "aspect": {
        "json": {
            "customProperties": {
                "datasetId": "ba0130a1-5b03-40de-9535-b34e778ea6ed"
            },
            "externalUrl": "http://localhost/groups/64ed5cad-7c10-4684-8180-826122881108/datasets/ba0130a1-5b03-40de-9535-b34e778ea6ed/details",
            "name": "ms_sql_native_table",
            "description": "hr pbi test description",
            "tags": []
        }
    },
    "systemMetadata": {
        "lastObserved": 1643871600000,
        "runId": "powerbi-test",
        "lastRunId": "no-run-id-provided"
    }
},
{
    "entityType": "dataset",
    "entityUrn": "urn:li:dataset:(urn:li:dataPlatform:powerbi,hr_pbi_test.ms_sql_native_table,DEV)",
    "changeType": "UPSERT",
    "aspectName": "status",
    "aspect": {
        "json": {
            "removed": false
        }
    },
    "systemMetadata": {
        "lastObserved": 1643871600000,
        "runId": "powerbi-test",
        "lastRunId": "no-run-id-provided"
    }
},
{
    "entityType": "dataset",
    "entityUrn": "urn:li:dataset:(urn:li:dataPlatform:powerbi,hr_pbi_test.ms_sql_native_table,DEV)",
    "changeType": "UPSERT",
    "aspectName": "subTypes",
    "aspect": {
        "json": {
            "typeNames": [
                "PowerBI Dataset Table",
                "View"
            ]
        }
    },
    "systemMetadata": {
        "lastObserved": 1643871600000,
        "runId": "powerbi-test",
        "lastRunId": "no-run-id-provided"
    }
},
{
    "entityType": "dataset",
    "entityUrn": "urn:li:dataset:(urn:li:dataPlatform:powerbi,hr_pbi_test.ms_sql_native_table,DEV)",
    "changeType": "UPSERT",
    "aspectName": "container",
    "aspect": {
        "json": {
            "container": "urn:li:container:977b804137a1d2bf897ff1bbf440a1cc"
        }
    },
    "systemMetadata": {
        "lastObserved": 1643871600000,
        "runId": "powerbi-test",
        "lastRunId": "no-run-id-provided"
    }
},
{
    "entityType": "dataset",
    "entityUrn": "urn:li:dataset:(urn:li:dataPlatform:powerbi,hr_pbi_test.ms_sql_native_table,DEV)",
    "changeType": "UPSERT",
    "aspectName": "browsePathsV2",
    "aspect": {
        "json": {
            "path": [
                {
                    "id": "urn:li:container:a4ed52f9abd3ff9cc34960c0c41f72e9",
                    "urn": "urn:li:container:a4ed52f9abd3ff9cc34960c0c41f72e9"
                },
                {
                    "id": "urn:li:container:977b804137a1d2bf897ff1bbf440a1cc",
                    "urn": "urn:li:container:977b804137a1d2bf897ff1bbf440a1cc"
                }
            ]
        }
    },
    "systemMetadata": {
        "lastObserved": 1643871600000,
        "runId": "powerbi-test",
        "lastRunId": "no-run-id-provided"
    }
},
{
    "entityType": "corpuser",
    "entityUrn": "urn:li:corpuser:users.User1@foo.com",
    "changeType": "UPSERT",
    "aspectName": "corpUserKey",
    "aspect": {
        "json": {
            "username": "User1@foo.com"
        }
    },
    "systemMetadata": {
        "lastObserved": 1643871600000,
        "runId": "powerbi-test",
        "lastRunId": "no-run-id-provided"
    }
},
{
    "entityType": "corpuser",
    "entityUrn": "urn:li:corpuser:users.User2@foo.com",
    "changeType": "UPSERT",
    "aspectName": "corpUserKey",
    "aspect": {
        "json": {
            "username": "User2@foo.com"
        }
    },
    "systemMetadata": {
        "lastObserved": 1643871600000,
        "runId": "powerbi-test",
        "lastRunId": "no-run-id-provided"
    }
},
{
    "entityType": "chart",
    "entityUrn": "urn:li:chart:(powerbi,charts.B8E293DC-0C83-4AA0-9BB9-0A8738DF24A0)",
    "changeType": "UPSERT",
    "aspectName": "chartInfo",
    "aspect": {
        "json": {
            "customProperties": {
                "createdFrom": "Dataset",
                "datasetId": "05169cd2-e713-41e6-9600-1d8066d95445",
                "datasetWebUrl": "http://localhost/groups/64ed5cad-7c10-4684-8180-826122881108/datasets/05169cd2-e713-41e6-9600-1d8066d95445/details"
            },
            "title": "test_tile",
            "description": "test_tile",
            "lastModified": {
                "created": {
                    "time": 0,
                    "actor": "urn:li:corpuser:unknown"
                },
                "lastModified": {
                    "time": 0,
                    "actor": "urn:li:corpuser:unknown"
                }
            },
            "inputs": [
                {
                    "string": "urn:li:dataset:(urn:li:dataPlatform:powerbi,library-dataset.public_issue_history,DEV)"
                },
                {
                    "string": "urn:li:dataset:(urn:li:dataPlatform:powerbi,library-dataset.SNOWFLAKE_TESTTABLE,DEV)"
                },
                {
                    "string": "urn:li:dataset:(urn:li:dataPlatform:powerbi,library-dataset.snowflake_native-query,DEV)"
                },
                {
                    "string": "urn:li:dataset:(urn:li:dataPlatform:powerbi,library-dataset.big-query-with-parameter,DEV)"
                },
                {
                    "string": "urn:li:dataset:(urn:li:dataPlatform:powerbi,library-dataset.snowflake_native-query-with-join,DEV)"
                },
                {
                    "string": "urn:li:dataset:(urn:li:dataPlatform:powerbi,library-dataset.job-history,DEV)"
                },
                {
                    "string": "urn:li:dataset:(urn:li:dataPlatform:powerbi,library-dataset.postgres_test_table,DEV)"
                }
            ]
        }
    },
    "systemMetadata": {
        "lastObserved": 1643871600000,
        "runId": "powerbi-test",
        "lastRunId": "no-run-id-provided"
    }
},
{
    "entityType": "chart",
    "entityUrn": "urn:li:chart:(powerbi,charts.B8E293DC-0C83-4AA0-9BB9-0A8738DF24A0)",
    "changeType": "UPSERT",
    "aspectName": "status",
    "aspect": {
        "json": {
            "removed": false
        }
    },
    "systemMetadata": {
        "lastObserved": 1643871600000,
        "runId": "powerbi-test",
        "lastRunId": "no-run-id-provided"
    }
},
{
    "entityType": "chart",
    "entityUrn": "urn:li:chart:(powerbi,charts.B8E293DC-0C83-4AA0-9BB9-0A8738DF24A0)",
    "changeType": "UPSERT",
    "aspectName": "subTypes",
    "aspect": {
        "json": {
            "typeNames": [
                "PowerBI Tile"
            ]
        }
    },
    "systemMetadata": {
        "lastObserved": 1643871600000,
        "runId": "powerbi-test",
        "lastRunId": "no-run-id-provided"
    }
},
{
    "entityType": "chart",
    "entityUrn": "urn:li:chart:(powerbi,charts.B8E293DC-0C83-4AA0-9BB9-0A8738DF24A0)",
    "changeType": "UPSERT",
    "aspectName": "chartKey",
    "aspect": {
        "json": {
            "dashboardTool": "powerbi",
            "chartId": "charts.B8E293DC-0C83-4AA0-9BB9-0A8738DF24A0"
        }
    },
    "systemMetadata": {
        "lastObserved": 1643871600000,
        "runId": "powerbi-test",
        "lastRunId": "no-run-id-provided"
    }
},
{
    "entityType": "chart",
    "entityUrn": "urn:li:chart:(powerbi,charts.B8E293DC-0C83-4AA0-9BB9-0A8738DF24A0)",
    "changeType": "UPSERT",
    "aspectName": "browsePaths",
    "aspect": {
        "json": {
            "paths": [
                "/powerbi/demo-workspace"
            ]
        }
    },
    "systemMetadata": {
        "lastObserved": 1643871600000,
        "runId": "powerbi-test",
        "lastRunId": "no-run-id-provided"
    }
},
{
    "entityType": "chart",
    "entityUrn": "urn:li:chart:(powerbi,charts.B8E293DC-0C83-4AA0-9BB9-0A8738DF24A0)",
    "changeType": "UPSERT",
    "aspectName": "container",
    "aspect": {
        "json": {
            "container": "urn:li:container:a4ed52f9abd3ff9cc34960c0c41f72e9"
        }
    },
    "systemMetadata": {
        "lastObserved": 1643871600000,
        "runId": "powerbi-test",
        "lastRunId": "no-run-id-provided"
    }
},
{
    "entityType": "chart",
    "entityUrn": "urn:li:chart:(powerbi,charts.B8E293DC-0C83-4AA0-9BB9-0A8738DF24A0)",
    "changeType": "UPSERT",
    "aspectName": "browsePathsV2",
    "aspect": {
        "json": {
            "path": [
                {
                    "id": "urn:li:container:a4ed52f9abd3ff9cc34960c0c41f72e9",
                    "urn": "urn:li:container:a4ed52f9abd3ff9cc34960c0c41f72e9"
                }
            ]
        }
    },
    "systemMetadata": {
        "lastObserved": 1643871600000,
        "runId": "powerbi-test",
        "lastRunId": "no-run-id-provided"
    }
},
{
    "entityType": "chart",
    "entityUrn": "urn:li:chart:(powerbi,charts.23212598-23b5-4980-87cc-5fc0ecd84385)",
    "changeType": "UPSERT",
    "aspectName": "chartInfo",
    "aspect": {
        "json": {
            "customProperties": {
                "createdFrom": "Dataset",
                "datasetId": "ba0130a1-5b03-40de-9535-b34e778ea6ed",
                "datasetWebUrl": "http://localhost/groups/64ed5cad-7c10-4684-8180-826122881108/datasets/ba0130a1-5b03-40de-9535-b34e778ea6ed/details"
            },
            "title": "yearly_sales",
            "description": "yearly_sales",
            "lastModified": {
                "created": {
                    "time": 0,
                    "actor": "urn:li:corpuser:unknown"
                },
                "lastModified": {
                    "time": 0,
                    "actor": "urn:li:corpuser:unknown"
                }
            },
            "inputs": [
                {
                    "string": "urn:li:dataset:(urn:li:dataPlatform:powerbi,hr_pbi_test.dbo_book_issue,DEV)"
                },
                {
                    "string": "urn:li:dataset:(urn:li:dataPlatform:powerbi,hr_pbi_test.ms_sql_native_table,DEV)"
                }
            ]
        }
    },
    "systemMetadata": {
        "lastObserved": 1643871600000,
        "runId": "powerbi-test",
        "lastRunId": "no-run-id-provided"
    }
},
{
    "entityType": "chart",
    "entityUrn": "urn:li:chart:(powerbi,charts.23212598-23b5-4980-87cc-5fc0ecd84385)",
    "changeType": "UPSERT",
    "aspectName": "status",
    "aspect": {
        "json": {
            "removed": false
        }
    },
    "systemMetadata": {
        "lastObserved": 1643871600000,
        "runId": "powerbi-test",
        "lastRunId": "no-run-id-provided"
    }
},
{
    "entityType": "chart",
    "entityUrn": "urn:li:chart:(powerbi,charts.23212598-23b5-4980-87cc-5fc0ecd84385)",
    "changeType": "UPSERT",
    "aspectName": "subTypes",
    "aspect": {
        "json": {
            "typeNames": [
                "PowerBI Tile"
            ]
        }
    },
    "systemMetadata": {
        "lastObserved": 1643871600000,
        "runId": "powerbi-test",
        "lastRunId": "no-run-id-provided"
    }
},
{
    "entityType": "chart",
    "entityUrn": "urn:li:chart:(powerbi,charts.23212598-23b5-4980-87cc-5fc0ecd84385)",
    "changeType": "UPSERT",
    "aspectName": "chartKey",
    "aspect": {
        "json": {
            "dashboardTool": "powerbi",
            "chartId": "charts.23212598-23b5-4980-87cc-5fc0ecd84385"
        }
    },
    "systemMetadata": {
        "lastObserved": 1643871600000,
        "runId": "powerbi-test",
        "lastRunId": "no-run-id-provided"
    }
},
{
    "entityType": "chart",
    "entityUrn": "urn:li:chart:(powerbi,charts.23212598-23b5-4980-87cc-5fc0ecd84385)",
    "changeType": "UPSERT",
    "aspectName": "browsePaths",
    "aspect": {
        "json": {
            "paths": [
                "/powerbi/demo-workspace"
            ]
        }
    },
    "systemMetadata": {
        "lastObserved": 1643871600000,
        "runId": "powerbi-test",
        "lastRunId": "no-run-id-provided"
    }
},
{
    "entityType": "chart",
    "entityUrn": "urn:li:chart:(powerbi,charts.23212598-23b5-4980-87cc-5fc0ecd84385)",
    "changeType": "UPSERT",
    "aspectName": "container",
    "aspect": {
        "json": {
            "container": "urn:li:container:a4ed52f9abd3ff9cc34960c0c41f72e9"
        }
    },
    "systemMetadata": {
        "lastObserved": 1643871600000,
        "runId": "powerbi-test",
        "lastRunId": "no-run-id-provided"
    }
},
{
    "entityType": "chart",
    "entityUrn": "urn:li:chart:(powerbi,charts.23212598-23b5-4980-87cc-5fc0ecd84385)",
    "changeType": "UPSERT",
    "aspectName": "browsePathsV2",
    "aspect": {
        "json": {
            "path": [
                {
                    "id": "urn:li:container:a4ed52f9abd3ff9cc34960c0c41f72e9",
                    "urn": "urn:li:container:a4ed52f9abd3ff9cc34960c0c41f72e9"
                }
            ]
        }
    },
    "systemMetadata": {
        "lastObserved": 1643871600000,
        "runId": "powerbi-test",
        "lastRunId": "no-run-id-provided"
    }
},
{
    "entityType": "dataset",
    "entityUrn": "urn:li:dataset:(urn:li:dataPlatform:powerbi,library-dataset.public_issue_history,DEV)",
    "changeType": "UPSERT",
    "aspectName": "viewProperties",
    "aspect": {
        "json": {
            "materialized": false,
            "viewLogic": "dummy",
            "viewLanguage": "m_query"
        }
    },
    "systemMetadata": {
        "lastObserved": 1643871600000,
        "runId": "powerbi-test",
        "lastRunId": "no-run-id-provided"
    }
},
{
<<<<<<< HEAD
    "entityType": "dataset",
    "entityUrn": "urn:li:dataset:(urn:li:dataPlatform:powerbi,library-dataset.public_issue_history,DEV)",
=======
    "entityType": "dashboard",
    "entityUrn": "urn:li:dashboard:(powerbi,dashboards.7D668CAD-7FFC-4505-9215-655BCA5BEBAE)",
    "changeType": "PATCH",
    "aspectName": "dashboardInfo",
    "aspect": {
        "json": [
            {
                "op": "add",
                "path": "/customProperties/chartCount",
                "value": "2"
            },
            {
                "op": "add",
                "path": "/customProperties/workspaceName",
                "value": "demo-workspace"
            },
            {
                "op": "add",
                "path": "/customProperties/workspaceId",
                "value": "64ED5CAD-7C10-4684-8180-826122881108"
            },
            {
                "op": "add",
                "path": "/title",
                "value": "test_dashboard"
            },
            {
                "op": "add",
                "path": "/description",
                "value": "Description of test dashboard"
            },
            {
                "op": "add",
                "path": "/charts/urn:li:chart:(powerbi,charts.B8E293DC-0C83-4AA0-9BB9-0A8738DF24A0)",
                "value": "urn:li:chart:(powerbi,charts.B8E293DC-0C83-4AA0-9BB9-0A8738DF24A0)"
            },
            {
                "op": "add",
                "path": "/charts/urn:li:chart:(powerbi,charts.23212598-23b5-4980-87cc-5fc0ecd84385)",
                "value": "urn:li:chart:(powerbi,charts.23212598-23b5-4980-87cc-5fc0ecd84385)"
            },
            {
                "op": "add",
                "path": "/dashboardUrl",
                "value": "https://localhost/dashboards/web/1"
            },
            {
                "op": "add",
                "path": "/lastModified",
                "value": {
                    "created": {
                        "time": 0,
                        "actor": "urn:li:corpuser:unknown"
                    },
                    "lastModified": {
                        "time": 0,
                        "actor": "urn:li:corpuser:unknown"
                    }
                }
            }
        ]
    },
    "systemMetadata": {
        "lastObserved": 1643871600000,
        "runId": "powerbi-test",
        "lastRunId": "no-run-id-provided"
    }
},
{
    "entityType": "dashboard",
    "entityUrn": "urn:li:dashboard:(powerbi,dashboards.7D668CAD-7FFC-4505-9215-655BCA5BEBAE)",
>>>>>>> f23765ec
    "changeType": "UPSERT",
    "aspectName": "status",
    "aspect": {
        "json": {
            "removed": false
        }
    },
    "systemMetadata": {
        "lastObserved": 1643871600000,
        "runId": "powerbi-test",
        "lastRunId": "no-run-id-provided"
    }
},
{
    "entityType": "dataset",
    "entityUrn": "urn:li:dataset:(urn:li:dataPlatform:powerbi,library-dataset.public_issue_history,DEV)",
    "changeType": "UPSERT",
    "aspectName": "subTypes",
    "aspect": {
        "json": {
            "typeNames": [
                "PowerBI Dataset Table",
                "View"
            ]
        }
    },
    "systemMetadata": {
        "lastObserved": 1643871600000,
        "runId": "powerbi-test",
        "lastRunId": "no-run-id-provided"
    }
},
{
    "entityType": "dataset",
    "entityUrn": "urn:li:dataset:(urn:li:dataPlatform:powerbi,library-dataset.SNOWFLAKE_TESTTABLE,DEV)",
    "changeType": "UPSERT",
    "aspectName": "viewProperties",
    "aspect": {
        "json": {
            "materialized": false,
            "viewLogic": "let\n    Source = Snowflake.Databases(\"hp123rt5.ap-southeast-2.fakecomputing.com\",\"PBI_TEST_WAREHOUSE_PROD\",[Role=\"PBI_TEST_MEMBER\"]),\n    PBI_TEST_Database = Source{[Name=\"PBI_TEST\",Kind=\"Database\"]}[Data],\n    TEST_Schema = PBI_TEST_Database{[Name=\"TEST\",Kind=\"Schema\"]}[Data],\n    TESTTABLE_Table = TEST_Schema{[Name=\"TESTTABLE\",Kind=\"Table\"]}[Data]\nin\n    TESTTABLE_Table",
            "viewLanguage": "m_query"
        }
    },
    "systemMetadata": {
        "lastObserved": 1643871600000,
        "runId": "powerbi-test",
        "lastRunId": "no-run-id-provided"
    }
},
{
    "entityType": "dashboard",
    "entityUrn": "urn:li:dashboard:(powerbi,dashboards.7d668cad-7ffc-4505-9215-655bca5bebae)",
    "changeType": "UPSERT",
    "aspectName": "browsePaths",
    "aspect": {
        "json": {
            "paths": [
                "/powerbi/demo-workspace"
            ]
        }
    },
    "systemMetadata": {
        "lastObserved": 1643871600000,
        "runId": "powerbi-test",
        "lastRunId": "no-run-id-provided"
    }
},
{
    "entityType": "dataset",
    "entityUrn": "urn:li:dataset:(urn:li:dataPlatform:powerbi,library-dataset.SNOWFLAKE_TESTTABLE,DEV)",
    "changeType": "UPSERT",
    "aspectName": "status",
    "aspect": {
        "json": {
            "removed": false
        }
    },
    "systemMetadata": {
        "lastObserved": 1643871600000,
        "runId": "powerbi-test",
        "lastRunId": "no-run-id-provided"
    }
},
{
    "entityType": "dashboard",
    "entityUrn": "urn:li:dashboard:(powerbi,dashboards.7d668cad-7ffc-4505-9215-655bca5bebae)",
    "changeType": "PATCH",
    "aspectName": "dashboardInfo",
    "aspect": {
        "json": [
            {
                "op": "add",
                "path": "/customProperties/chartCount",
                "value": "2"
            },
            {
                "op": "add",
                "path": "/customProperties/workspaceName",
                "value": "demo-workspace"
            },
            {
                "op": "add",
                "path": "/customProperties/workspaceId",
                "value": "64ed5cad-7c10-4684-8180-826122881108"
            }
        ]
    },
    "systemMetadata": {
        "lastObserved": 1643871600000,
        "runId": "powerbi-test",
        "lastRunId": "no-run-id-provided"
    }
},
{
    "entityType": "dashboard",
    "entityUrn": "urn:li:dashboard:(powerbi,dashboards.7d668cad-7ffc-4505-9215-655bca5bebae)",
    "changeType": "UPSERT",
    "aspectName": "status",
    "aspect": {
        "json": {
            "removed": false
        }
    },
    "systemMetadata": {
        "lastObserved": 1643871600000,
        "runId": "powerbi-test",
        "lastRunId": "no-run-id-provided"
    }
},
{
    "entityType": "dataset",
    "entityUrn": "urn:li:dataset:(urn:li:dataPlatform:powerbi,library-dataset.SNOWFLAKE_TESTTABLE,DEV)",
    "changeType": "UPSERT",
    "aspectName": "subTypes",
    "aspect": {
        "json": {
            "typeNames": [
                "PowerBI Dataset Table",
                "View"
            ]
        }
    },
    "systemMetadata": {
        "lastObserved": 1643871600000,
        "runId": "powerbi-test",
        "lastRunId": "no-run-id-provided"
    }
},
{
    "entityType": "dataset",
    "entityUrn": "urn:li:dataset:(urn:li:dataPlatform:powerbi,library-dataset.snowflake_native-query,DEV)",
    "changeType": "UPSERT",
    "aspectName": "viewProperties",
    "aspect": {
        "json": {
            "materialized": false,
            "viewLogic": "let\n    Source = Value.NativeQuery(Snowflake.Databases(\"bu20658.ap-southeast-2.snowflakecomputing.com\",\"operations_analytics_warehouse_prod\",[Role=\"OPERATIONS_ANALYTICS_MEMBER\"]){[Name=\"OPERATIONS_ANALYTICS\"]}[Data], \"SELECT#(lf)concat((UPPER(REPLACE(SELLER,'-',''))), MONTHID) as AGENT_KEY,#(lf)concat((UPPER(REPLACE(CLIENT_DIRECTOR,'-',''))), MONTHID) as CD_AGENT_KEY,#(lf) *#(lf)FROM#(lf)OPERATIONS_ANALYTICS.TRANSFORMED_PROD.V_APS_SME_UNITS_V4\", null, [EnableFolding=true]),\n    #\"Added Conditional Column\" = Table.AddColumn(Source, \"SME Units ENT\", each if [DEAL_TYPE] = \"SME Unit\" then [UNIT] else 0),\n    #\"Added Conditional Column1\" = Table.AddColumn(#\"Added Conditional Column\", \"Banklink Units\", each if [DEAL_TYPE] = \"Banklink\" then [UNIT] else 0),\n    #\"Removed Columns\" = Table.RemoveColumns(#\"Added Conditional Column1\",{\"Banklink Units\"}),\n    #\"Added Custom\" = Table.AddColumn(#\"Removed Columns\", \"Banklink Units\", each if [DEAL_TYPE] = \"Banklink\" and [SALES_TYPE] = \"3 - Upsell\"\nthen [UNIT]\n\nelse if [SALES_TYPE] = \"Adjusted BL Migration\"\nthen [UNIT]\n\nelse 0),\n    #\"Added Custom1\" = Table.AddColumn(#\"Added Custom\", \"SME Units in $ (*$361)\", each if [DEAL_TYPE] = \"SME Unit\" \nand [SALES_TYPE] <> \"4 - Renewal\"\n    then [UNIT] * 361\nelse 0),\n    #\"Added Custom2\" = Table.AddColumn(#\"Added Custom1\", \"Banklink in $ (*$148)\", each [Banklink Units] * 148)\nin\n    #\"Added Custom2\"",
            "viewLanguage": "m_query"
        }
    },
    "systemMetadata": {
        "lastObserved": 1643871600000,
        "runId": "powerbi-test",
        "lastRunId": "no-run-id-provided"
    }
},
{
    "entityType": "dashboard",
    "entityUrn": "urn:li:dashboard:(powerbi,dashboards.7d668cad-7ffc-4505-9215-655bca5bebae)",
    "changeType": "UPSERT",
    "aspectName": "browsePathsV2",
    "aspect": {
        "json": {
            "path": [
                {
                    "id": "urn:li:container:a4ed52f9abd3ff9cc34960c0c41f72e9",
                    "urn": "urn:li:container:a4ed52f9abd3ff9cc34960c0c41f72e9"
                }
            ]
        }
    },
    "systemMetadata": {
        "lastObserved": 1643871600000,
        "runId": "powerbi-test",
        "lastRunId": "no-run-id-provided"
    }
},
{
    "entityType": "dashboard",
    "entityUrn": "urn:li:dashboard:(powerbi,dashboards.7d668cad-7ffc-4505-9215-655bca5bebae)",
    "changeType": "UPSERT",
    "aspectName": "dashboardKey",
    "aspect": {
        "json": {
            "dashboardTool": "powerbi",
            "dashboardId": "powerbi.linkedin.com/dashboards/7d668cad-7ffc-4505-9215-655bca5bebae"
        }
    },
    "systemMetadata": {
        "lastObserved": 1643871600000,
        "runId": "powerbi-test",
        "lastRunId": "no-run-id-provided"
    }
},
{
    "entityType": "dashboard",
    "entityUrn": "urn:li:dashboard:(powerbi,dashboards.7d668cad-7ffc-4505-9215-655bca5bebae)",
    "changeType": "UPSERT",
    "aspectName": "container",
    "aspect": {
        "json": {
            "container": "urn:li:container:a4ed52f9abd3ff9cc34960c0c41f72e9"
        }
    },
    "systemMetadata": {
        "lastObserved": 1643871600000,
        "runId": "powerbi-test",
        "lastRunId": "no-run-id-provided"
    }
},
{
    "entityType": "dashboard",
    "entityUrn": "urn:li:dashboard:(powerbi,dashboards.7d668cad-7ffc-4505-9215-655bca5bebae)",
    "changeType": "UPSERT",
    "aspectName": "ownership",
    "aspect": {
        "json": {
            "owners": [
                {
                    "owner": "urn:li:corpuser:users.User1@foo.com",
                    "type": "NONE"
                },
                {
                    "owner": "urn:li:corpuser:users.User2@foo.com",
                    "type": "NONE"
                }
            ],
            "ownerTypes": {},
            "lastModified": {
                "time": 0,
                "actor": "urn:li:corpuser:unknown"
            }
        }
    },
    "systemMetadata": {
        "lastObserved": 1643871600000,
        "runId": "powerbi-test",
        "lastRunId": "no-run-id-provided"
    }
},
{
    "entityType": "dataset",
    "entityUrn": "urn:li:dataset:(urn:li:dataPlatform:powerbi,library-dataset.snowflake_native-query,DEV)",
    "changeType": "UPSERT",
    "aspectName": "status",
    "aspect": {
        "json": {
            "removed": false
        }
    },
    "systemMetadata": {
        "lastObserved": 1643871600000,
        "runId": "powerbi-test",
        "lastRunId": "no-run-id-provided"
    }
},
{
    "entityType": "dataset",
    "entityUrn": "urn:li:dataset:(urn:li:dataPlatform:powerbi,library-dataset.snowflake_native-query,DEV)",
    "changeType": "UPSERT",
    "aspectName": "subTypes",
    "aspect": {
        "json": {
            "typeNames": [
                "PowerBI Dataset Table",
                "View"
            ]
        }
    },
    "systemMetadata": {
        "lastObserved": 1643871600000,
        "runId": "powerbi-test",
        "lastRunId": "no-run-id-provided"
    }
},
{
    "entityType": "dataset",
    "entityUrn": "urn:li:dataset:(urn:li:dataPlatform:powerbi,library-dataset.big-query-with-parameter,DEV)",
    "changeType": "UPSERT",
    "aspectName": "viewProperties",
    "aspect": {
        "json": {
            "materialized": false,
            "viewLogic": "let\n Source = GoogleBigQuery.Database([BillingProject = #\"Parameter - Source\"]),\n#\"gcp-project\" = Source{[Name=#\"Parameter - Source\"]}[Data],\nuniversal_Schema = #\"gcp-project\"{[Name=\"universal\",Kind=\"Schema\"]}[Data],\nD_WH_DATE_Table = universal_Schema{[Name=\"D_WH_DATE\",Kind=\"Table\"]}[Data],\n#\"Filtered Rows\" = Table.SelectRows(D_WH_DATE_Table, each [D_DATE] > #datetime(2019, 9, 10, 0, 0, 0)),\n#\"Filtered Rows1\" = Table.SelectRows(#\"Filtered Rows\", each DateTime.IsInPreviousNHours([D_DATE], 87600))\n in \n#\"Filtered Rows1\"",
            "viewLanguage": "m_query"
        }
    },
    "systemMetadata": {
        "lastObserved": 1643871600000,
        "runId": "powerbi-test",
        "lastRunId": "no-run-id-provided"
    }
},
{
    "entityType": "dataset",
    "entityUrn": "urn:li:dataset:(urn:li:dataPlatform:powerbi,library-dataset.big-query-with-parameter,DEV)",
    "changeType": "UPSERT",
    "aspectName": "status",
    "aspect": {
        "json": {
            "removed": false
        }
    },
    "systemMetadata": {
        "lastObserved": 1643871600000,
        "runId": "powerbi-test",
        "lastRunId": "no-run-id-provided"
    }
},
{
    "entityType": "dataset",
    "entityUrn": "urn:li:dataset:(urn:li:dataPlatform:powerbi,library-dataset.big-query-with-parameter,DEV)",
    "changeType": "UPSERT",
    "aspectName": "subTypes",
    "aspect": {
        "json": {
            "typeNames": [
                "PowerBI Dataset Table",
                "View"
            ]
        }
    },
    "systemMetadata": {
        "lastObserved": 1643871600000,
        "runId": "powerbi-test",
        "lastRunId": "no-run-id-provided"
    }
},
{
    "entityType": "dataset",
    "entityUrn": "urn:li:dataset:(urn:li:dataPlatform:powerbi,library-dataset.snowflake_native-query-with-join,DEV)",
    "changeType": "UPSERT",
    "aspectName": "viewProperties",
    "aspect": {
        "json": {
            "materialized": false,
            "viewLogic": "let\n    Source = Value.NativeQuery(Snowflake.Databases(\"xaa48144.snowflakecomputing.com\",\"GSL_TEST_WH\",[Role=\"ACCOUNTADMIN\"]){[Name=\"GSL_TEST_DB\"]}[Data], \"select A.name from GSL_TEST_DB.PUBLIC.SALES_ANALYST as A inner join GSL_TEST_DB.PUBLIC.SALES_FORECAST as B on A.name = B.name where startswith(A.name, 'mo')\", null, [EnableFolding=true])\nin\n    Source",
            "viewLanguage": "m_query"
        }
    },
    "systemMetadata": {
        "lastObserved": 1643871600000,
        "runId": "powerbi-test",
        "lastRunId": "no-run-id-provided"
    }
},
{
    "entityType": "dataset",
    "entityUrn": "urn:li:dataset:(urn:li:dataPlatform:powerbi,library-dataset.snowflake_native-query-with-join,DEV)",
    "changeType": "UPSERT",
    "aspectName": "status",
    "aspect": {
        "json": {
            "removed": false
        }
    },
    "systemMetadata": {
        "lastObserved": 1643871600000,
        "runId": "powerbi-test",
        "lastRunId": "no-run-id-provided"
    }
},
{
    "entityType": "dataset",
    "entityUrn": "urn:li:dataset:(urn:li:dataPlatform:powerbi,library-dataset.snowflake_native-query-with-join,DEV)",
    "changeType": "UPSERT",
    "aspectName": "subTypes",
    "aspect": {
        "json": {
            "typeNames": [
                "PowerBI Dataset Table",
                "View"
            ]
        }
    },
    "systemMetadata": {
        "lastObserved": 1643871600000,
        "runId": "powerbi-test",
        "lastRunId": "no-run-id-provided"
    }
},
{
    "entityType": "dataset",
    "entityUrn": "urn:li:dataset:(urn:li:dataPlatform:powerbi,library-dataset.job-history,DEV)",
    "changeType": "UPSERT",
    "aspectName": "viewProperties",
    "aspect": {
        "json": {
            "materialized": false,
            "viewLogic": "let\n    Source = Oracle.Database(\"localhost:1521/salesdb.domain.com\", [HierarchicalNavigation=true]), HR = Source{[Schema=\"HR\"]}[Data], EMPLOYEES1 = HR{[Name=\"EMPLOYEES\"]}[Data] \n in EMPLOYEES1",
            "viewLanguage": "m_query"
        }
    },
    "systemMetadata": {
        "lastObserved": 1643871600000,
        "runId": "powerbi-test",
        "lastRunId": "no-run-id-provided"
    }
},
{
    "entityType": "dataset",
    "entityUrn": "urn:li:dataset:(urn:li:dataPlatform:powerbi,library-dataset.job-history,DEV)",
    "changeType": "UPSERT",
    "aspectName": "status",
    "aspect": {
        "json": {
            "removed": false
        }
    },
    "systemMetadata": {
        "lastObserved": 1643871600000,
        "runId": "powerbi-test",
        "lastRunId": "no-run-id-provided"
    }
},
{
    "entityType": "dataset",
    "entityUrn": "urn:li:dataset:(urn:li:dataPlatform:powerbi,library-dataset.job-history,DEV)",
    "changeType": "UPSERT",
    "aspectName": "subTypes",
    "aspect": {
        "json": {
            "typeNames": [
                "PowerBI Dataset Table",
                "View"
            ]
        }
    },
    "systemMetadata": {
        "lastObserved": 1643871600000,
        "runId": "powerbi-test",
        "lastRunId": "no-run-id-provided"
    }
},
{
    "entityType": "dataset",
    "entityUrn": "urn:li:dataset:(urn:li:dataPlatform:powerbi,library-dataset.postgres_test_table,DEV)",
    "changeType": "UPSERT",
    "aspectName": "viewProperties",
    "aspect": {
        "json": {
            "materialized": false,
            "viewLogic": "let\n    Source = PostgreSQL.Database(\"localhost\"  ,   \"mics\"      ),\n  public_order_date =    Source{[Schema=\"public\",Item=\"order_date\"]}[Data] \n in \n public_order_date",
            "viewLanguage": "m_query"
        }
    },
    "systemMetadata": {
        "lastObserved": 1643871600000,
        "runId": "powerbi-test",
        "lastRunId": "no-run-id-provided"
    }
},
{
    "entityType": "dataset",
    "entityUrn": "urn:li:dataset:(urn:li:dataPlatform:powerbi,library-dataset.postgres_test_table,DEV)",
    "changeType": "UPSERT",
    "aspectName": "status",
    "aspect": {
        "json": {
            "removed": false
        }
    },
    "systemMetadata": {
        "lastObserved": 1643871600000,
        "runId": "powerbi-test",
        "lastRunId": "no-run-id-provided"
    }
},
{
    "entityType": "dataset",
    "entityUrn": "urn:li:dataset:(urn:li:dataPlatform:powerbi,library-dataset.postgres_test_table,DEV)",
    "changeType": "UPSERT",
    "aspectName": "subTypes",
    "aspect": {
        "json": {
            "typeNames": [
                "PowerBI Dataset Table",
                "View"
            ]
        }
    },
    "systemMetadata": {
        "lastObserved": 1643871600000,
        "runId": "powerbi-test",
        "lastRunId": "no-run-id-provided"
    }
},
{
    "entityType": "corpuser",
    "entityUrn": "urn:li:corpuser:users.User1@foo.com",
    "changeType": "UPSERT",
    "aspectName": "corpUserKey",
    "aspect": {
        "json": {
            "username": "User1@foo.com"
        }
    },
    "systemMetadata": {
        "lastObserved": 1643871600000,
        "runId": "powerbi-test",
        "lastRunId": "no-run-id-provided"
    }
},
{
    "entityType": "corpuser",
    "entityUrn": "urn:li:corpuser:users.User2@foo.com",
    "changeType": "UPSERT",
    "aspectName": "corpUserKey",
    "aspect": {
        "json": {
            "username": "User2@foo.com"
        }
    },
    "systemMetadata": {
        "lastObserved": 1643871600000,
        "runId": "powerbi-test",
        "lastRunId": "no-run-id-provided"
    }
},
{
    "entityType": "chart",
    "entityUrn": "urn:li:chart:(powerbi,pages.5b218778-e7a5-4d73-8187-f10824047715.ReportSection)",
    "changeType": "UPSERT",
    "aspectName": "chartInfo",
    "aspect": {
        "json": {
            "customProperties": {
                "order": "0"
            },
            "title": "Regional Sales Analysis",
            "description": "Regional Sales Analysis",
            "lastModified": {
                "created": {
                    "time": 0,
                    "actor": "urn:li:corpuser:unknown"
                },
                "lastModified": {
                    "time": 0,
                    "actor": "urn:li:corpuser:unknown"
                }
            },
            "inputs": [
                {
                    "string": "urn:li:dataset:(urn:li:dataPlatform:powerbi,library-dataset.public_issue_history,DEV)"
                },
                {
                    "string": "urn:li:dataset:(urn:li:dataPlatform:powerbi,library-dataset.SNOWFLAKE_TESTTABLE,DEV)"
                },
                {
                    "string": "urn:li:dataset:(urn:li:dataPlatform:powerbi,library-dataset.snowflake_native-query,DEV)"
                },
                {
                    "string": "urn:li:dataset:(urn:li:dataPlatform:powerbi,library-dataset.big-query-with-parameter,DEV)"
                },
                {
                    "string": "urn:li:dataset:(urn:li:dataPlatform:powerbi,library-dataset.snowflake_native-query-with-join,DEV)"
                },
                {
                    "string": "urn:li:dataset:(urn:li:dataPlatform:powerbi,library-dataset.job-history,DEV)"
                },
                {
                    "string": "urn:li:dataset:(urn:li:dataPlatform:powerbi,library-dataset.postgres_test_table,DEV)"
                }
            ]
        }
    },
    "systemMetadata": {
        "lastObserved": 1643871600000,
        "runId": "powerbi-test",
        "lastRunId": "no-run-id-provided"
    }
},
{
    "entityType": "chart",
    "entityUrn": "urn:li:chart:(powerbi,pages.5b218778-e7a5-4d73-8187-f10824047715.ReportSection)",
    "changeType": "UPSERT",
    "aspectName": "status",
    "aspect": {
        "json": {
            "removed": false
        }
    },
    "systemMetadata": {
        "lastObserved": 1643871600000,
        "runId": "powerbi-test",
        "lastRunId": "no-run-id-provided"
    }
},
{
    "entityType": "chart",
    "entityUrn": "urn:li:chart:(powerbi,pages.5b218778-e7a5-4d73-8187-f10824047715.ReportSection)",
    "changeType": "UPSERT",
    "aspectName": "browsePaths",
    "aspect": {
        "json": {
            "paths": [
                "/powerbi/demo-workspace"
            ]
        }
    },
    "systemMetadata": {
        "lastObserved": 1643871600000,
        "runId": "powerbi-test",
        "lastRunId": "no-run-id-provided"
    }
},
{
    "entityType": "chart",
    "entityUrn": "urn:li:chart:(powerbi,pages.5b218778-e7a5-4d73-8187-f10824047715.ReportSection)",
    "changeType": "UPSERT",
    "aspectName": "container",
    "aspect": {
        "json": {
            "container": "urn:li:container:a4ed52f9abd3ff9cc34960c0c41f72e9"
        }
    },
    "systemMetadata": {
        "lastObserved": 1643871600000,
        "runId": "powerbi-test",
        "lastRunId": "no-run-id-provided"
    }
},
{
    "entityType": "chart",
    "entityUrn": "urn:li:chart:(powerbi,pages.5b218778-e7a5-4d73-8187-f10824047715.ReportSection)",
    "changeType": "UPSERT",
    "aspectName": "browsePathsV2",
    "aspect": {
        "json": {
            "path": [
                {
                    "id": "urn:li:container:a4ed52f9abd3ff9cc34960c0c41f72e9",
                    "urn": "urn:li:container:a4ed52f9abd3ff9cc34960c0c41f72e9"
                }
            ]
        }
    },
    "systemMetadata": {
        "lastObserved": 1643871600000,
        "runId": "powerbi-test",
        "lastRunId": "no-run-id-provided"
    }
},
{
    "entityType": "chart",
    "entityUrn": "urn:li:chart:(powerbi,pages.5b218778-e7a5-4d73-8187-f10824047715.ReportSection1)",
    "changeType": "UPSERT",
    "aspectName": "chartInfo",
    "aspect": {
        "json": {
            "customProperties": {
                "order": "1"
            },
            "title": "Geographic Analysis",
            "description": "Geographic Analysis",
            "lastModified": {
                "created": {
                    "time": 0,
                    "actor": "urn:li:corpuser:unknown"
                },
                "lastModified": {
                    "time": 0,
                    "actor": "urn:li:corpuser:unknown"
                }
            },
            "inputs": [
                {
                    "string": "urn:li:dataset:(urn:li:dataPlatform:powerbi,library-dataset.public_issue_history,DEV)"
                },
                {
                    "string": "urn:li:dataset:(urn:li:dataPlatform:powerbi,library-dataset.SNOWFLAKE_TESTTABLE,DEV)"
                },
                {
                    "string": "urn:li:dataset:(urn:li:dataPlatform:powerbi,library-dataset.snowflake_native-query,DEV)"
                },
                {
                    "string": "urn:li:dataset:(urn:li:dataPlatform:powerbi,library-dataset.big-query-with-parameter,DEV)"
                },
                {
                    "string": "urn:li:dataset:(urn:li:dataPlatform:powerbi,library-dataset.snowflake_native-query-with-join,DEV)"
                },
                {
                    "string": "urn:li:dataset:(urn:li:dataPlatform:powerbi,library-dataset.job-history,DEV)"
                },
                {
                    "string": "urn:li:dataset:(urn:li:dataPlatform:powerbi,library-dataset.postgres_test_table,DEV)"
                }
            ]
        }
    },
    "systemMetadata": {
        "lastObserved": 1643871600000,
        "runId": "powerbi-test",
        "lastRunId": "no-run-id-provided"
    }
},
{
    "entityType": "chart",
    "entityUrn": "urn:li:chart:(powerbi,pages.5b218778-e7a5-4d73-8187-f10824047715.ReportSection1)",
    "changeType": "UPSERT",
    "aspectName": "status",
    "aspect": {
        "json": {
            "removed": false
        }
    },
    "systemMetadata": {
        "lastObserved": 1643871600000,
        "runId": "powerbi-test",
        "lastRunId": "no-run-id-provided"
    }
},
{
    "entityType": "chart",
    "entityUrn": "urn:li:chart:(powerbi,pages.5b218778-e7a5-4d73-8187-f10824047715.ReportSection1)",
    "changeType": "UPSERT",
    "aspectName": "browsePaths",
    "aspect": {
        "json": {
            "paths": [
                "/powerbi/demo-workspace"
            ]
        }
    },
    "systemMetadata": {
        "lastObserved": 1643871600000,
        "runId": "powerbi-test",
        "lastRunId": "no-run-id-provided"
    }
},
{
    "entityType": "chart",
    "entityUrn": "urn:li:chart:(powerbi,pages.5b218778-e7a5-4d73-8187-f10824047715.ReportSection1)",
    "changeType": "UPSERT",
    "aspectName": "container",
    "aspect": {
        "json": {
            "container": "urn:li:container:a4ed52f9abd3ff9cc34960c0c41f72e9"
        }
    },
    "systemMetadata": {
        "lastObserved": 1643871600000,
        "runId": "powerbi-test",
        "lastRunId": "no-run-id-provided"
    }
},
{
    "entityType": "chart",
    "entityUrn": "urn:li:chart:(powerbi,pages.5b218778-e7a5-4d73-8187-f10824047715.ReportSection1)",
    "changeType": "UPSERT",
    "aspectName": "browsePathsV2",
    "aspect": {
        "json": {
            "path": [
                {
                    "id": "urn:li:container:a4ed52f9abd3ff9cc34960c0c41f72e9",
                    "urn": "urn:li:container:a4ed52f9abd3ff9cc34960c0c41f72e9"
                }
            ]
        }
    },
    "systemMetadata": {
        "lastObserved": 1643871600000,
        "runId": "powerbi-test",
        "lastRunId": "no-run-id-provided"
    }
},
{
    "entityType": "dashboard",
    "entityUrn": "urn:li:dashboard:(powerbi,reports.5b218778-e7a5-4d73-8187-f10824047715)",
    "changeType": "UPSERT",
    "aspectName": "browsePaths",
    "aspect": {
        "json": {
            "paths": [
                "/powerbi/demo-workspace"
            ]
        }
    },
    "systemMetadata": {
        "lastObserved": 1643871600000,
        "runId": "powerbi-test",
        "lastRunId": "no-run-id-provided"
    }
},
{
    "entityType": "dashboard",
    "entityUrn": "urn:li:dashboard:(powerbi,reports.5b218778-e7a5-4d73-8187-f10824047715)",
    "changeType": "UPSERT",
    "aspectName": "status",
    "aspect": {
        "json": {
            "removed": false
        }
    },
    "systemMetadata": {
        "lastObserved": 1643871600000,
        "runId": "powerbi-test",
        "lastRunId": "no-run-id-provided"
    }
},
{
    "entityType": "dashboard",
    "entityUrn": "urn:li:dashboard:(powerbi,reports.5b218778-e7a5-4d73-8187-f10824047715)",
    "changeType": "UPSERT",
    "aspectName": "dashboardKey",
    "aspect": {
        "json": {
            "dashboardTool": "powerbi",
            "dashboardId": "powerbi.linkedin.com/dashboards/5b218778-e7a5-4d73-8187-f10824047715"
        }
    },
    "systemMetadata": {
        "lastObserved": 1643871600000,
        "runId": "powerbi-test",
        "lastRunId": "no-run-id-provided"
    }
},
{
    "entityType": "dashboard",
    "entityUrn": "urn:li:dashboard:(powerbi,reports.5b218778-e7a5-4d73-8187-f10824047715)",
    "changeType": "UPSERT",
    "aspectName": "subTypes",
    "aspect": {
        "json": {
            "typeNames": [
                "Report"
            ]
        }
    },
    "systemMetadata": {
        "lastObserved": 1643871600000,
        "runId": "powerbi-test",
        "lastRunId": "no-run-id-provided"
    }
},
{
    "entityType": "dashboard",
    "entityUrn": "urn:li:dashboard:(powerbi,reports.5b218778-e7a5-4d73-8187-f10824047715)",
    "changeType": "UPSERT",
    "aspectName": "ownership",
    "aspect": {
        "json": {
            "owners": [
                {
                    "owner": "urn:li:corpuser:users.User1@foo.com",
                    "type": "NONE"
                },
                {
                    "owner": "urn:li:corpuser:users.User2@foo.com",
                    "type": "NONE"
                }
            ],
            "ownerTypes": {},
            "lastModified": {
                "time": 0,
                "actor": "urn:li:corpuser:unknown"
            }
        }
    },
    "systemMetadata": {
        "lastObserved": 1643871600000,
        "runId": "powerbi-test",
        "lastRunId": "no-run-id-provided"
    }
},
{
    "entityType": "chart",
    "entityUrn": "urn:li:chart:(powerbi,pages.5b218778-e7a5-4d73-8187-f10824047715.ReportSection)",
    "changeType": "UPSERT",
    "aspectName": "subTypes",
    "aspect": {
        "json": {
            "typeNames": [
                "PowerBI Page"
            ]
        }
    },
    "systemMetadata": {
        "lastObserved": 1643871600000,
        "runId": "powerbi-test",
        "lastRunId": "no-run-id-provided"
    }
},
{
    "entityType": "dashboard",
    "entityUrn": "urn:li:dashboard:(powerbi,reports.5b218778-e7a5-4d73-8187-f10824047715)",
    "changeType": "UPSERT",
    "aspectName": "container",
    "aspect": {
        "json": {
            "container": "urn:li:container:a4ed52f9abd3ff9cc34960c0c41f72e9"
        }
    },
    "systemMetadata": {
        "lastObserved": 1643871600000,
        "runId": "powerbi-test",
        "lastRunId": "no-run-id-provided"
    }
},
{
    "entityType": "dashboard",
    "entityUrn": "urn:li:dashboard:(powerbi,reports.5b218778-e7a5-4d73-8187-f10824047715)",
    "changeType": "UPSERT",
    "aspectName": "browsePathsV2",
    "aspect": {
        "json": {
            "path": [
                {
                    "id": "urn:li:container:a4ed52f9abd3ff9cc34960c0c41f72e9",
                    "urn": "urn:li:container:a4ed52f9abd3ff9cc34960c0c41f72e9"
                }
            ]
        }
    },
    "systemMetadata": {
        "lastObserved": 1643871600000,
        "runId": "powerbi-test",
        "lastRunId": "no-run-id-provided"
    }
},
{
    "entityType": "corpuser",
    "entityUrn": "urn:li:corpuser:users.User1@foo.com",
    "changeType": "UPSERT",
    "aspectName": "status",
    "aspect": {
        "json": {
            "removed": false
        }
    },
    "systemMetadata": {
        "lastObserved": 1643871600000,
        "runId": "powerbi-test",
        "lastRunId": "no-run-id-provided"
    }
},
{
    "entityType": "corpuser",
    "entityUrn": "urn:li:corpuser:users.User2@foo.com",
    "changeType": "UPSERT",
    "aspectName": "status",
    "aspect": {
        "json": {
            "removed": false
        }
    },
    "systemMetadata": {
        "lastObserved": 1643871600000,
        "runId": "powerbi-test",
        "lastRunId": "no-run-id-provided"
    }
},
{
    "entityType": "corpuser",
    "entityUrn": "urn:li:corpuser:users.User4@foo.com",
    "changeType": "UPSERT",
    "aspectName": "corpUserKey",
    "aspect": {
        "json": {
            "username": "User4@foo.com"
        }
    },
    "systemMetadata": {
        "lastObserved": 1643871600000,
        "runId": "powerbi-test",
        "lastRunId": "no-run-id-provided"
    }
},
{
    "entityType": "corpuser",
    "entityUrn": "urn:li:corpuser:users.User4@foo.com",
    "changeType": "UPSERT",
    "aspectName": "status",
    "aspect": {
        "json": {
            "removed": false
        }
    },
    "systemMetadata": {
        "lastObserved": 1643871600000,
        "runId": "powerbi-test",
        "lastRunId": "no-run-id-provided"
    }
},
{
    "entityType": "chart",
    "entityUrn": "urn:li:chart:(powerbi,pages.5b218778-e7a5-4d73-8187-f10824047715.ReportSection1)",
    "changeType": "UPSERT",
    "aspectName": "subTypes",
    "aspect": {
        "json": {
            "typeNames": [
                "PowerBI Page"
            ]
        }
    },
    "systemMetadata": {
        "lastObserved": 1643871600000,
        "runId": "powerbi-test",
        "lastRunId": "no-run-id-provided"
    }
},
{
    "entityType": "corpuser",
    "entityUrn": "urn:li:corpuser:users.User3@foo.com",
    "changeType": "UPSERT",
    "aspectName": "corpUserKey",
    "aspect": {
        "json": {
            "username": "User3@foo.com"
        }
    },
    "systemMetadata": {
        "lastObserved": 1643871600000,
        "runId": "powerbi-test",
        "lastRunId": "no-run-id-provided"
    }
},
{
    "entityType": "corpuser",
    "entityUrn": "urn:li:corpuser:users.User3@foo.com",
    "changeType": "UPSERT",
    "aspectName": "status",
    "aspect": {
        "json": {
            "removed": false
        }
    },
    "systemMetadata": {
        "lastObserved": 1643871600000,
        "runId": "powerbi-test",
        "lastRunId": "no-run-id-provided"
    }
},
{
    "entityType": "dashboard",
    "entityUrn": "urn:li:dashboard:(powerbi,reports.5b218778-e7a5-4d73-8187-f10824047715)",
    "changeType": "PATCH",
    "aspectName": "dashboardInfo",
    "aspect": {
        "json": [
            {
                "op": "add",
                "path": "/title",
                "value": "SalesMarketing"
            },
            {
                "op": "add",
                "path": "/description",
                "value": "Acryl sales marketing report"
            },
            {
                "op": "add",
                "path": "/charts/urn:li:chart:(powerbi,pages.5b218778-e7a5-4d73-8187-f10824047715.ReportSection)",
                "value": "urn:li:chart:(powerbi,pages.5b218778-e7a5-4d73-8187-f10824047715.ReportSection)"
            },
            {
                "op": "add",
                "path": "/charts/urn:li:chart:(powerbi,pages.5b218778-e7a5-4d73-8187-f10824047715.ReportSection1)",
                "value": "urn:li:chart:(powerbi,pages.5b218778-e7a5-4d73-8187-f10824047715.ReportSection1)"
            },
            {
                "op": "add",
                "path": "/dashboardUrl",
                "value": "https://app.powerbi.com/groups/f089354e-8366-4e18-aea3-4cb4a3a50b48/reports/5b218778-e7a5-4d73-8187-f10824047715"
            },
            {
                "op": "add",
                "path": "/lastModified",
                "value": {
                    "created": {
                        "time": 0,
                        "actor": "urn:li:corpuser:unknown"
                    },
                    "lastModified": {
                        "time": 0,
                        "actor": "urn:li:corpuser:unknown"
                    }
                }
            }
        ]
    },
    "systemMetadata": {
        "lastObserved": 1643871600000,
        "runId": "powerbi-test",
        "lastRunId": "no-run-id-provided"
    }
},
{
    "entityType": "container",
    "entityUrn": "urn:li:container:33c7cab6ea0e58930cd6f943d0a4111e",
    "changeType": "UPSERT",
    "aspectName": "status",
    "aspect": {
        "json": {
            "removed": false
        }
    },
    "systemMetadata": {
        "lastObserved": 1643871600000,
        "runId": "powerbi-test",
        "lastRunId": "no-run-id-provided"
    }
},
{
    "entityType": "container",
    "entityUrn": "urn:li:container:33c7cab6ea0e58930cd6f943d0a4111e",
    "changeType": "UPSERT",
    "aspectName": "containerProperties",
    "aspect": {
        "json": {
            "customProperties": {
                "platform": "powerbi",
                "workspace": "second-demo-workspace"
            },
            "name": "second-demo-workspace"
        }
    },
    "systemMetadata": {
        "lastObserved": 1643871600000,
        "runId": "powerbi-test",
        "lastRunId": "no-run-id-provided"
    }
},
{
    "entityType": "container",
    "entityUrn": "urn:li:container:33c7cab6ea0e58930cd6f943d0a4111e",
    "changeType": "UPSERT",
    "aspectName": "browsePathsV2",
    "aspect": {
        "json": {
            "path": []
        }
    },
    "systemMetadata": {
        "lastObserved": 1643871600000,
        "runId": "powerbi-test",
        "lastRunId": "no-run-id-provided"
    }
},
{
    "entityType": "container",
    "entityUrn": "urn:li:container:33c7cab6ea0e58930cd6f943d0a4111e",
    "changeType": "UPSERT",
    "aspectName": "dataPlatformInstance",
    "aspect": {
        "json": {
            "platform": "urn:li:dataPlatform:powerbi"
        }
    },
    "systemMetadata": {
        "lastObserved": 1643871600000,
        "runId": "powerbi-test",
        "lastRunId": "no-run-id-provided"
    }
},
{
    "entityType": "container",
    "entityUrn": "urn:li:container:33c7cab6ea0e58930cd6f943d0a4111e",
    "changeType": "UPSERT",
    "aspectName": "subTypes",
    "aspect": {
        "json": {
            "typeNames": [
                "Workspace"
            ]
        }
    },
    "systemMetadata": {
        "lastObserved": 1643871600000,
        "runId": "powerbi-test",
        "lastRunId": "no-run-id-provided"
    }
},
{
    "entityType": "dashboard",
    "entityUrn": "urn:li:dashboard:(powerbi,dashboards.7d668cad-8ffc-4505-9215-655bca5bebae)",
    "changeType": "UPSERT",
    "aspectName": "ownership",
    "aspect": {
        "json": {
            "owners": [
                {
                    "owner": "urn:li:corpuser:users.User3@foo.com",
                    "type": "NONE"
                },
                {
                    "owner": "urn:li:corpuser:users.User4@foo.com",
                    "type": "NONE"
                }
            ],
            "ownerTypes": {},
            "lastModified": {
                "time": 0,
                "actor": "urn:li:corpuser:unknown"
            }
        }
    },
    "systemMetadata": {
        "lastObserved": 1643871600000,
        "runId": "powerbi-test",
        "lastRunId": "no-run-id-provided"
    }
},
{
    "entityType": "dashboard",
    "entityUrn": "urn:li:dashboard:(powerbi,dashboards.7d668cad-8ffc-4505-9215-655bca5bebae)",
    "changeType": "UPSERT",
    "aspectName": "dashboardKey",
    "aspect": {
        "json": {
            "dashboardTool": "powerbi",
            "dashboardId": "powerbi.linkedin.com/dashboards/7d668cad-8ffc-4505-9215-655bca5bebae"
        }
    },
    "systemMetadata": {
        "lastObserved": 1643871600000,
        "runId": "powerbi-test",
        "lastRunId": "no-run-id-provided"
    }
},
{
    "entityType": "dashboard",
    "entityUrn": "urn:li:dashboard:(powerbi,dashboards.7d668cad-8ffc-4505-9215-655bca5bebae)",
    "changeType": "PATCH",
    "aspectName": "dashboardInfo",
    "aspect": {
        "json": [
            {
                "op": "add",
                "path": "/customProperties/chartCount",
                "value": "0"
            },
            {
                "op": "add",
                "path": "/customProperties/workspaceName",
                "value": "second-demo-workspace"
            },
            {
                "op": "add",
                "path": "/customProperties/workspaceId",
<<<<<<< HEAD
                "value": "64ed5cad-7c22-4684-8180-826122881108"
=======
                "value": "64ED5CAD-7C22-4684-8180-826122881108"
            },
            {
                "op": "add",
                "path": "/title",
                "value": "test_dashboard2"
            },
            {
                "op": "add",
                "path": "/dashboardUrl",
                "value": "https://localhost/dashboards/web/1"
            },
            {
                "op": "add",
                "path": "/lastModified",
                "value": {
                    "created": {
                        "time": 0,
                        "actor": "urn:li:corpuser:unknown"
                    },
                    "lastModified": {
                        "time": 0,
                        "actor": "urn:li:corpuser:unknown"
                    }
                }
>>>>>>> f23765ec
            }
        ]
    },
    "systemMetadata": {
        "lastObserved": 1643871600000,
        "runId": "powerbi-test",
        "lastRunId": "no-run-id-provided"
    }
},
{
    "entityType": "dashboard",
    "entityUrn": "urn:li:dashboard:(powerbi,dashboards.7d668cad-8ffc-4505-9215-655bca5bebae)",
    "changeType": "UPSERT",
    "aspectName": "container",
    "aspect": {
        "json": {
            "container": "urn:li:container:33c7cab6ea0e58930cd6f943d0a4111e"
        }
    },
    "systemMetadata": {
        "lastObserved": 1643871600000,
        "runId": "powerbi-test",
        "lastRunId": "no-run-id-provided"
    }
},
{
    "entityType": "dashboard",
    "entityUrn": "urn:li:dashboard:(powerbi,dashboards.7d668cad-8ffc-4505-9215-655bca5bebae)",
    "changeType": "UPSERT",
    "aspectName": "status",
    "aspect": {
        "json": {
            "removed": false
        }
    },
    "systemMetadata": {
        "lastObserved": 1643871600000,
        "runId": "powerbi-test",
        "lastRunId": "no-run-id-provided"
    }
},
{
    "entityType": "dashboard",
    "entityUrn": "urn:li:dashboard:(powerbi,dashboards.7d668cad-8ffc-4505-9215-655bca5bebae)",
    "changeType": "UPSERT",
    "aspectName": "browsePaths",
    "aspect": {
        "json": {
            "paths": [
                "/powerbi/second-demo-workspace"
            ]
        }
    },
    "systemMetadata": {
        "lastObserved": 1643871600000,
        "runId": "powerbi-test",
        "lastRunId": "no-run-id-provided"
    }
},
{
    "entityType": "dashboard",
    "entityUrn": "urn:li:dashboard:(powerbi,dashboards.7d668cad-8ffc-4505-9215-655bca5bebae)",
    "changeType": "UPSERT",
    "aspectName": "browsePathsV2",
    "aspect": {
        "json": {
            "path": [
                {
                    "id": "urn:li:container:33c7cab6ea0e58930cd6f943d0a4111e",
                    "urn": "urn:li:container:33c7cab6ea0e58930cd6f943d0a4111e"
                }
            ]
        }
    },
    "systemMetadata": {
        "lastObserved": 1643871600000,
        "runId": "powerbi-test",
        "lastRunId": "no-run-id-provided"
    }
}
]<|MERGE_RESOLUTION|>--- conflicted
+++ resolved
@@ -1683,28 +1683,24 @@
     }
 },
 {
-    "entityType": "dataset",
-    "entityUrn": "urn:li:dataset:(urn:li:dataPlatform:powerbi,library-dataset.public_issue_history,DEV)",
-    "changeType": "UPSERT",
-    "aspectName": "viewProperties",
-    "aspect": {
-        "json": {
-            "materialized": false,
-            "viewLogic": "dummy",
-            "viewLanguage": "m_query"
-        }
-    },
-    "systemMetadata": {
-        "lastObserved": 1643871600000,
-        "runId": "powerbi-test",
-        "lastRunId": "no-run-id-provided"
-    }
-},
-{
-<<<<<<< HEAD
-    "entityType": "dataset",
-    "entityUrn": "urn:li:dataset:(urn:li:dataPlatform:powerbi,library-dataset.public_issue_history,DEV)",
-=======
+    "entityType": "dashboard",
+    "entityUrn": "urn:li:dashboard:(powerbi,dashboards.7D668CAD-7FFC-4505-9215-655BCA5BEBAE)",
+    "changeType": "UPSERT",
+    "aspectName": "browsePaths",
+    "aspect": {
+        "json": {
+            "paths": [
+                "/powerbi/demo-workspace"
+            ]
+        }
+    },
+    "systemMetadata": {
+        "lastObserved": 1643871600000,
+        "runId": "powerbi-test",
+        "lastRunId": "no-run-id-provided"
+    }
+},
+{
     "entityType": "dashboard",
     "entityUrn": "urn:li:dashboard:(powerbi,dashboards.7D668CAD-7FFC-4505-9215-655BCA5BEBAE)",
     "changeType": "PATCH",
@@ -1776,7 +1772,124 @@
 {
     "entityType": "dashboard",
     "entityUrn": "urn:li:dashboard:(powerbi,dashboards.7D668CAD-7FFC-4505-9215-655BCA5BEBAE)",
->>>>>>> f23765ec
+    "changeType": "UPSERT",
+    "aspectName": "status",
+    "aspect": {
+        "json": {
+            "removed": false
+        }
+    },
+    "systemMetadata": {
+        "lastObserved": 1643871600000,
+        "runId": "powerbi-test",
+        "lastRunId": "no-run-id-provided"
+    }
+},
+{
+    "entityType": "dashboard",
+    "entityUrn": "urn:li:dashboard:(powerbi,dashboards.7D668CAD-7FFC-4505-9215-655BCA5BEBAE)",
+    "changeType": "UPSERT",
+    "aspectName": "dashboardKey",
+    "aspect": {
+        "json": {
+            "dashboardTool": "powerbi",
+            "dashboardId": "powerbi.linkedin.com/dashboards/7D668CAD-7FFC-4505-9215-655BCA5BEBAE"
+        }
+    },
+    "systemMetadata": {
+        "lastObserved": 1643871600000,
+        "runId": "powerbi-test",
+        "lastRunId": "no-run-id-provided"
+    }
+},
+{
+    "entityType": "dashboard",
+    "entityUrn": "urn:li:dashboard:(powerbi,dashboards.7D668CAD-7FFC-4505-9215-655BCA5BEBAE)",
+    "changeType": "UPSERT",
+    "aspectName": "ownership",
+    "aspect": {
+        "json": {
+            "owners": [
+                {
+                    "owner": "urn:li:corpuser:users.User1@foo.com",
+                    "type": "NONE"
+                },
+                {
+                    "owner": "urn:li:corpuser:users.User2@foo.com",
+                    "type": "NONE"
+                }
+            ],
+            "ownerTypes": {},
+            "lastModified": {
+                "time": 0,
+                "actor": "urn:li:corpuser:unknown"
+            }
+        }
+    },
+    "systemMetadata": {
+        "lastObserved": 1643871600000,
+        "runId": "powerbi-test",
+        "lastRunId": "no-run-id-provided"
+    }
+},
+{
+    "entityType": "dashboard",
+    "entityUrn": "urn:li:dashboard:(powerbi,dashboards.7D668CAD-7FFC-4505-9215-655BCA5BEBAE)",
+    "changeType": "UPSERT",
+    "aspectName": "container",
+    "aspect": {
+        "json": {
+            "container": "urn:li:container:a4ed52f9abd3ff9cc34960c0c41f72e9"
+        }
+    },
+    "systemMetadata": {
+        "lastObserved": 1643871600000,
+        "runId": "powerbi-test",
+        "lastRunId": "no-run-id-provided"
+    }
+},
+{
+    "entityType": "dashboard",
+    "entityUrn": "urn:li:dashboard:(powerbi,dashboards.7D668CAD-7FFC-4505-9215-655BCA5BEBAE)",
+    "changeType": "UPSERT",
+    "aspectName": "browsePathsV2",
+    "aspect": {
+        "json": {
+            "path": [
+                {
+                    "id": "urn:li:container:a4ed52f9abd3ff9cc34960c0c41f72e9",
+                    "urn": "urn:li:container:a4ed52f9abd3ff9cc34960c0c41f72e9"
+                }
+            ]
+        }
+    },
+    "systemMetadata": {
+        "lastObserved": 1643871600000,
+        "runId": "powerbi-test",
+        "lastRunId": "no-run-id-provided"
+    }
+},
+{
+    "entityType": "dataset",
+    "entityUrn": "urn:li:dataset:(urn:li:dataPlatform:powerbi,library-dataset.public_issue_history,DEV)",
+    "changeType": "UPSERT",
+    "aspectName": "viewProperties",
+    "aspect": {
+        "json": {
+            "materialized": false,
+            "viewLogic": "dummy",
+            "viewLanguage": "m_query"
+        }
+    },
+    "systemMetadata": {
+        "lastObserved": 1643871600000,
+        "runId": "powerbi-test",
+        "lastRunId": "no-run-id-provided"
+    }
+},
+{
+    "entityType": "dataset",
+    "entityUrn": "urn:li:dataset:(urn:li:dataPlatform:powerbi,library-dataset.public_issue_history,DEV)",
     "changeType": "UPSERT",
     "aspectName": "status",
     "aspect": {
@@ -2965,54 +3078,62 @@
 },
 {
     "entityType": "dashboard",
-    "entityUrn": "urn:li:dashboard:(powerbi,dashboards.7d668cad-8ffc-4505-9215-655bca5bebae)",
-    "changeType": "UPSERT",
-    "aspectName": "ownership",
-    "aspect": {
-        "json": {
-            "owners": [
-                {
-                    "owner": "urn:li:corpuser:users.User3@foo.com",
-                    "type": "NONE"
-                },
-                {
-                    "owner": "urn:li:corpuser:users.User4@foo.com",
-                    "type": "NONE"
-                }
-            ],
-            "ownerTypes": {},
-            "lastModified": {
-                "time": 0,
-                "actor": "urn:li:corpuser:unknown"
-            }
-        }
-    },
-    "systemMetadata": {
-        "lastObserved": 1643871600000,
-        "runId": "powerbi-test",
-        "lastRunId": "no-run-id-provided"
-    }
-},
-{
-    "entityType": "dashboard",
-    "entityUrn": "urn:li:dashboard:(powerbi,dashboards.7d668cad-8ffc-4505-9215-655bca5bebae)",
-    "changeType": "UPSERT",
-    "aspectName": "dashboardKey",
-    "aspect": {
-        "json": {
-            "dashboardTool": "powerbi",
-            "dashboardId": "powerbi.linkedin.com/dashboards/7d668cad-8ffc-4505-9215-655bca5bebae"
-        }
-    },
-    "systemMetadata": {
-        "lastObserved": 1643871600000,
-        "runId": "powerbi-test",
-        "lastRunId": "no-run-id-provided"
-    }
-},
-{
-    "entityType": "dashboard",
-    "entityUrn": "urn:li:dashboard:(powerbi,dashboards.7d668cad-8ffc-4505-9215-655bca5bebae)",
+    "entityUrn": "urn:li:dashboard:(powerbi,dashboards.7D668CAD-8FFC-4505-9215-655BCA5BEBAE)",
+    "changeType": "UPSERT",
+    "aspectName": "browsePaths",
+    "aspect": {
+        "json": {
+            "paths": [
+                "/powerbi/second-demo-workspace"
+            ]
+        }
+    },
+    "systemMetadata": {
+        "lastObserved": 1643871600000,
+        "runId": "powerbi-test",
+        "lastRunId": "no-run-id-provided"
+    }
+},
+{
+    "entityType": "dashboard",
+    "entityUrn": "urn:li:dashboard:(powerbi,dashboards.7D668CAD-8FFC-4505-9215-655BCA5BEBAE)",
+    "changeType": "UPSERT",
+    "aspectName": "status",
+    "aspect": {
+        "json": {
+            "removed": false
+        }
+    },
+    "systemMetadata": {
+        "lastObserved": 1643871600000,
+        "runId": "powerbi-test",
+        "lastRunId": "no-run-id-provided"
+    }
+},
+{
+    "entityType": "dashboard",
+    "entityUrn": "urn:li:dashboard:(powerbi,dashboards.7D668CAD-8FFC-4505-9215-655BCA5BEBAE)",
+    "changeType": "UPSERT",
+    "aspectName": "browsePathsV2",
+    "aspect": {
+        "json": {
+            "path": [
+                {
+                    "id": "urn:li:container:33c7cab6ea0e58930cd6f943d0a4111e",
+                    "urn": "urn:li:container:33c7cab6ea0e58930cd6f943d0a4111e"
+                }
+            ]
+        }
+    },
+    "systemMetadata": {
+        "lastObserved": 1643871600000,
+        "runId": "powerbi-test",
+        "lastRunId": "no-run-id-provided"
+    }
+},
+{
+    "entityType": "dashboard",
+    "entityUrn": "urn:li:dashboard:(powerbi,dashboards.7D668CAD-8FFC-4505-9215-655BCA5BEBAE)",
     "changeType": "PATCH",
     "aspectName": "dashboardInfo",
     "aspect": {
@@ -3030,9 +3151,6 @@
             {
                 "op": "add",
                 "path": "/customProperties/workspaceId",
-<<<<<<< HEAD
-                "value": "64ed5cad-7c22-4684-8180-826122881108"
-=======
                 "value": "64ED5CAD-7C22-4684-8180-826122881108"
             },
             {
@@ -3058,7 +3176,6 @@
                         "actor": "urn:li:corpuser:unknown"
                     }
                 }
->>>>>>> f23765ec
             }
         ]
     },
@@ -3070,6 +3187,116 @@
 },
 {
     "entityType": "dashboard",
+    "entityUrn": "urn:li:dashboard:(powerbi,dashboards.7D668CAD-8FFC-4505-9215-655BCA5BEBAE)",
+    "changeType": "UPSERT",
+    "aspectName": "dashboardKey",
+    "aspect": {
+        "json": {
+            "dashboardTool": "powerbi",
+            "dashboardId": "powerbi.linkedin.com/dashboards/7D668CAD-8FFC-4505-9215-655BCA5BEBAE"
+        }
+    },
+    "systemMetadata": {
+        "lastObserved": 1643871600000,
+        "runId": "powerbi-test",
+        "lastRunId": "no-run-id-provided"
+    }
+},
+{
+    "entityType": "dashboard",
+    "entityUrn": "urn:li:dashboard:(powerbi,dashboards.7D668CAD-8FFC-4505-9215-655BCA5BEBAE)",
+    "changeType": "UPSERT",
+    "aspectName": "container",
+    "aspect": {
+        "json": {
+            "container": "urn:li:container:33c7cab6ea0e58930cd6f943d0a4111e"
+        }
+    },
+    "systemMetadata": {
+        "lastObserved": 1643871600000,
+        "runId": "powerbi-test",
+        "lastRunId": "no-run-id-provided"
+    }
+},
+{
+    "entityType": "dashboard",
+    "entityUrn": "urn:li:dashboard:(powerbi,dashboards.7D668CAD-8FFC-4505-9215-655BCA5BEBAE)",
+    "changeType": "UPSERT",
+    "aspectName": "ownership",
+    "aspect": {
+        "json": {
+            "owners": [
+                {
+                    "owner": "urn:li:corpuser:users.User3@foo.com",
+                    "type": "NONE"
+                },
+                {
+                    "owner": "urn:li:corpuser:users.User4@foo.com",
+                    "type": "NONE"
+                }
+            ],
+            "ownerTypes": {},
+            "lastModified": {
+                "time": 0,
+                "actor": "urn:li:corpuser:unknown"
+            }
+        }
+    },
+    "systemMetadata": {
+        "lastObserved": 1643871600000,
+        "runId": "powerbi-test",
+        "lastRunId": "no-run-id-provided"
+    }
+},
+{
+    "entityType": "dashboard",
+    "entityUrn": "urn:li:dashboard:(powerbi,dashboards.7d668cad-8ffc-4505-9215-655bca5bebae)",
+    "changeType": "UPSERT",
+    "aspectName": "dashboardKey",
+    "aspect": {
+        "json": {
+            "dashboardTool": "powerbi",
+            "dashboardId": "powerbi.linkedin.com/dashboards/7d668cad-8ffc-4505-9215-655bca5bebae"
+        }
+    },
+    "systemMetadata": {
+        "lastObserved": 1643871600000,
+        "runId": "powerbi-test",
+        "lastRunId": "no-run-id-provided"
+    }
+},
+{
+    "entityType": "dashboard",
+    "entityUrn": "urn:li:dashboard:(powerbi,dashboards.7d668cad-8ffc-4505-9215-655bca5bebae)",
+    "changeType": "PATCH",
+    "aspectName": "dashboardInfo",
+    "aspect": {
+        "json": [
+            {
+                "op": "add",
+                "path": "/customProperties/chartCount",
+                "value": "0"
+            },
+            {
+                "op": "add",
+                "path": "/customProperties/workspaceName",
+                "value": "second-demo-workspace"
+            },
+            {
+                "op": "add",
+                "path": "/customProperties/workspaceId",
+                "value": "64ed5cad-7c22-4684-8180-826122881108"
+            }
+        ]
+    },
+    "systemMetadata": {
+        "lastObserved": 1643871600000,
+        "runId": "powerbi-test",
+        "lastRunId": "no-run-id-provided"
+    }
+},
+{
+    "entityType": "dashboard",
     "entityUrn": "urn:li:dashboard:(powerbi,dashboards.7d668cad-8ffc-4505-9215-655bca5bebae)",
     "changeType": "UPSERT",
     "aspectName": "container",
