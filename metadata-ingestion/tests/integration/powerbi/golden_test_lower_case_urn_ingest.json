--- conflicted
+++ resolved
@@ -18,24 +18,8 @@
     }
 },
 {
-    "entityType": "corpuser",
-    "entityUrn": "urn:li:corpuser:users.User1@foo.com",
-    "changeType": "UPSERT",
-    "aspectName": "corpUserKey",
-    "aspect": {
-        "json": {
-            "username": "User1@foo.com"
-        }
-    },
-    "systemMetadata": {
-        "lastObserved": 1643871600000,
-        "runId": "powerbi-test",
-        "lastRunId": "no-run-id-provided"
-    }
-},
-{
-    "entityType": "dataset",
-    "entityUrn": "urn:li:dataset:(urn:li:dataPlatform:powerbi,myplatforminstance.library-dataset.public_issue_history,PROD)",
+    "entityType": "dataset",
+    "entityUrn": "urn:li:dataset:(urn:li:dataPlatform:powerbi,library-dataset.public_issue_history,DEV)",
     "changeType": "UPSERT",
     "aspectName": "datasetProperties",
     "aspect": {
@@ -56,24 +40,43 @@
     }
 },
 {
-    "entityType": "corpuser",
-    "entityUrn": "urn:li:corpuser:users.User2@foo.com",
-    "changeType": "UPSERT",
-    "aspectName": "corpUserKey",
-    "aspect": {
-        "json": {
-            "username": "User2@foo.com"
-        }
-    },
-    "systemMetadata": {
-        "lastObserved": 1643871600000,
-        "runId": "powerbi-test",
-        "lastRunId": "no-run-id-provided"
-    }
-},
-{
-    "entityType": "dataset",
-    "entityUrn": "urn:li:dataset:(urn:li:dataPlatform:powerbi,myplatforminstance.library-dataset.snowflake_testtable,PROD)",
+    "entityType": "dataset",
+    "entityUrn": "urn:li:dataset:(urn:li:dataPlatform:powerbi,library-dataset.public_issue_history,DEV)",
+    "changeType": "UPSERT",
+    "aspectName": "status",
+    "aspect": {
+        "json": {
+            "removed": false
+        }
+    },
+    "systemMetadata": {
+        "lastObserved": 1643871600000,
+        "runId": "powerbi-test",
+        "lastRunId": "no-run-id-provided"
+    }
+},
+{
+    "entityType": "dataset",
+    "entityUrn": "urn:li:dataset:(urn:li:dataPlatform:powerbi,library-dataset.public_issue_history,DEV)",
+    "changeType": "UPSERT",
+    "aspectName": "subTypes",
+    "aspect": {
+        "json": {
+            "typeNames": [
+                "PowerBI Dataset Table",
+                "View"
+            ]
+        }
+    },
+    "systemMetadata": {
+        "lastObserved": 1643871600000,
+        "runId": "powerbi-test",
+        "lastRunId": "no-run-id-provided"
+    }
+},
+{
+    "entityType": "dataset",
+    "entityUrn": "urn:li:dataset:(urn:li:dataPlatform:powerbi,library-dataset.snowflake_testtable,DEV)",
     "changeType": "UPSERT",
     "aspectName": "viewProperties",
     "aspect": {
@@ -91,23 +94,7 @@
 },
 {
     "entityType": "dataset",
-    "entityUrn": "urn:li:dataset:(urn:li:dataPlatform:powerbi,myplatforminstance.library-dataset.public_issue_history,PROD)",
-    "changeType": "UPSERT",
-    "aspectName": "status",
-    "aspect": {
-        "json": {
-            "removed": false
-        }
-    },
-    "systemMetadata": {
-        "lastObserved": 1643871600000,
-        "runId": "powerbi-test",
-        "lastRunId": "no-run-id-provided"
-    }
-},
-{
-    "entityType": "dataset",
-    "entityUrn": "urn:li:dataset:(urn:li:dataPlatform:powerbi,myplatforminstance.library-dataset.snowflake_testtable,PROD)",
+    "entityUrn": "urn:li:dataset:(urn:li:dataPlatform:powerbi,library-dataset.snowflake_testtable,DEV)",
     "changeType": "UPSERT",
     "aspectName": "datasetProperties",
     "aspect": {
@@ -128,40 +115,24 @@
     }
 },
 {
-    "entityType": "corpuser",
-    "entityUrn": "urn:li:corpuser:users.User1@foo.com",
-    "changeType": "UPSERT",
-    "aspectName": "status",
-    "aspect": {
-        "json": {
-            "removed": false
-        }
-    },
-    "systemMetadata": {
-        "lastObserved": 1643871600000,
-        "runId": "powerbi-test",
-        "lastRunId": "no-run-id-provided"
-    }
-},
-{
-    "entityType": "dataset",
-    "entityUrn": "urn:li:dataset:(urn:li:dataPlatform:powerbi,myplatforminstance.library-dataset.snowflake_testtable,PROD)",
-    "changeType": "UPSERT",
-    "aspectName": "status",
-    "aspect": {
-        "json": {
-            "removed": false
-        }
-    },
-    "systemMetadata": {
-        "lastObserved": 1643871600000,
-        "runId": "powerbi-test",
-        "lastRunId": "no-run-id-provided"
-    }
-},
-{
-    "entityType": "dataset",
-    "entityUrn": "urn:li:dataset:(urn:li:dataPlatform:powerbi,myplatforminstance.library-dataset.public_issue_history,PROD)",
+    "entityType": "dataset",
+    "entityUrn": "urn:li:dataset:(urn:li:dataPlatform:powerbi,library-dataset.snowflake_testtable,DEV)",
+    "changeType": "UPSERT",
+    "aspectName": "status",
+    "aspect": {
+        "json": {
+            "removed": false
+        }
+    },
+    "systemMetadata": {
+        "lastObserved": 1643871600000,
+        "runId": "powerbi-test",
+        "lastRunId": "no-run-id-provided"
+    }
+},
+{
+    "entityType": "dataset",
+    "entityUrn": "urn:li:dataset:(urn:li:dataPlatform:powerbi,library-dataset.snowflake_testtable,DEV)",
     "changeType": "UPSERT",
     "aspectName": "subTypes",
     "aspect": {
@@ -180,12 +151,29 @@
 },
 {
     "entityType": "dataset",
-    "entityUrn": "urn:li:dataset:(urn:li:dataPlatform:powerbi,myplatforminstance.library-dataset.snowflake_testtable,PROD)",
-    "changeType": "UPSERT",
-    "aspectName": "subTypes",
-    "aspect": {
-        "json": {
-<<<<<<< HEAD
+    "entityUrn": "urn:li:dataset:(urn:li:dataPlatform:powerbi,library-dataset.snowflake_native-query,DEV)",
+    "changeType": "UPSERT",
+    "aspectName": "viewProperties",
+    "aspect": {
+        "json": {
+            "materialized": false,
+            "viewLogic": "let\n    Source = Value.NativeQuery(Snowflake.Databases(\"bu20658.ap-southeast-2.snowflakecomputing.com\",\"operations_analytics_warehouse_prod\",[Role=\"OPERATIONS_ANALYTICS_MEMBER\"]){[Name=\"OPERATIONS_ANALYTICS\"]}[Data], \"SELECT#(lf)concat((UPPER(REPLACE(SELLER,'-',''))), MONTHID) as AGENT_KEY,#(lf)concat((UPPER(REPLACE(CLIENT_DIRECTOR,'-',''))), MONTHID) as CD_AGENT_KEY,#(lf) *#(lf)FROM#(lf)OPERATIONS_ANALYTICS.TRANSFORMED_PROD.V_APS_SME_UNITS_V4\", null, [EnableFolding=true]),\n    #\"Added Conditional Column\" = Table.AddColumn(Source, \"SME Units ENT\", each if [DEAL_TYPE] = \"SME Unit\" then [UNIT] else 0),\n    #\"Added Conditional Column1\" = Table.AddColumn(#\"Added Conditional Column\", \"Banklink Units\", each if [DEAL_TYPE] = \"Banklink\" then [UNIT] else 0),\n    #\"Removed Columns\" = Table.RemoveColumns(#\"Added Conditional Column1\",{\"Banklink Units\"}),\n    #\"Added Custom\" = Table.AddColumn(#\"Removed Columns\", \"Banklink Units\", each if [DEAL_TYPE] = \"Banklink\" and [SALES_TYPE] = \"3 - Upsell\"\nthen [UNIT]\n\nelse if [SALES_TYPE] = \"Adjusted BL Migration\"\nthen [UNIT]\n\nelse 0),\n    #\"Added Custom1\" = Table.AddColumn(#\"Added Custom\", \"SME Units in $ (*$361)\", each if [DEAL_TYPE] = \"SME Unit\" \nand [SALES_TYPE] <> \"4 - Renewal\"\n    then [UNIT] * 361\nelse 0),\n    #\"Added Custom2\" = Table.AddColumn(#\"Added Custom1\", \"Banklink in $ (*$148)\", each [Banklink Units] * 148)\nin\n    #\"Added Custom2\"",
+            "viewLanguage": "m_query"
+        }
+    },
+    "systemMetadata": {
+        "lastObserved": 1643871600000,
+        "runId": "powerbi-test",
+        "lastRunId": "no-run-id-provided"
+    }
+},
+{
+    "entityType": "dataset",
+    "entityUrn": "urn:li:dataset:(urn:li:dataPlatform:powerbi,library-dataset.snowflake_native-query,DEV)",
+    "changeType": "UPSERT",
+    "aspectName": "datasetProperties",
+    "aspect": {
+        "json": {
             "customProperties": {
                 "datasetId": "05169cd2-e713-41e6-9600-1d8066d95445"
             },
@@ -193,39 +181,52 @@
             "name": "snowflake native-query",
             "description": "Library dataset description",
             "tags": []
-=======
+        }
+    },
+    "systemMetadata": {
+        "lastObserved": 1643871600000,
+        "runId": "powerbi-test",
+        "lastRunId": "no-run-id-provided"
+    }
+},
+{
+    "entityType": "dataset",
+    "entityUrn": "urn:li:dataset:(urn:li:dataPlatform:powerbi,library-dataset.snowflake_native-query,DEV)",
+    "changeType": "UPSERT",
+    "aspectName": "status",
+    "aspect": {
+        "json": {
+            "removed": false
+        }
+    },
+    "systemMetadata": {
+        "lastObserved": 1643871600000,
+        "runId": "powerbi-test",
+        "lastRunId": "no-run-id-provided"
+    }
+},
+{
+    "entityType": "dataset",
+    "entityUrn": "urn:li:dataset:(urn:li:dataPlatform:powerbi,library-dataset.snowflake_native-query,DEV)",
+    "changeType": "UPSERT",
+    "aspectName": "subTypes",
+    "aspect": {
+        "json": {
             "typeNames": [
                 "PowerBI Dataset Table",
                 "View"
             ]
->>>>>>> f23765ec
-        }
-    },
-    "systemMetadata": {
-        "lastObserved": 1643871600000,
-        "runId": "powerbi-test",
-        "lastRunId": "no-run-id-provided"
-    }
-},
-{
-    "entityType": "corpuser",
-    "entityUrn": "urn:li:corpuser:users.User2@foo.com",
-    "changeType": "UPSERT",
-    "aspectName": "status",
-    "aspect": {
-        "json": {
-            "removed": false
-        }
-    },
-    "systemMetadata": {
-        "lastObserved": 1643871600000,
-        "runId": "powerbi-test",
-        "lastRunId": "no-run-id-provided"
-    }
-},
-{
-    "entityType": "dataset",
-    "entityUrn": "urn:li:dataset:(urn:li:dataPlatform:powerbi,myplatforminstance.library-dataset.big-query-with-parameter,PROD)",
+        }
+    },
+    "systemMetadata": {
+        "lastObserved": 1643871600000,
+        "runId": "powerbi-test",
+        "lastRunId": "no-run-id-provided"
+    }
+},
+{
+    "entityType": "dataset",
+    "entityUrn": "urn:li:dataset:(urn:li:dataPlatform:powerbi,library-dataset.big-query-with-parameter,DEV)",
     "changeType": "UPSERT",
     "aspectName": "viewProperties",
     "aspect": {
@@ -243,25 +244,7 @@
 },
 {
     "entityType": "dataset",
-    "entityUrn": "urn:li:dataset:(urn:li:dataPlatform:powerbi,myplatforminstance.library-dataset.snowflake_native-query,PROD)",
-    "changeType": "UPSERT",
-    "aspectName": "viewProperties",
-    "aspect": {
-        "json": {
-            "materialized": false,
-            "viewLogic": "let\n    Source = Value.NativeQuery(Snowflake.Databases(\"bu20658.ap-southeast-2.snowflakecomputing.com\",\"operations_analytics_warehouse_prod\",[Role=\"OPERATIONS_ANALYTICS_MEMBER\"]){[Name=\"OPERATIONS_ANALYTICS\"]}[Data], \"SELECT#(lf)concat((UPPER(REPLACE(SELLER,'-',''))), MONTHID) as AGENT_KEY,#(lf)concat((UPPER(REPLACE(CLIENT_DIRECTOR,'-',''))), MONTHID) as CD_AGENT_KEY,#(lf) *#(lf)FROM#(lf)OPERATIONS_ANALYTICS.TRANSFORMED_PROD.V_APS_SME_UNITS_V4\", null, [EnableFolding=true]),\n    #\"Added Conditional Column\" = Table.AddColumn(Source, \"SME Units ENT\", each if [DEAL_TYPE] = \"SME Unit\" then [UNIT] else 0),\n    #\"Added Conditional Column1\" = Table.AddColumn(#\"Added Conditional Column\", \"Banklink Units\", each if [DEAL_TYPE] = \"Banklink\" then [UNIT] else 0),\n    #\"Removed Columns\" = Table.RemoveColumns(#\"Added Conditional Column1\",{\"Banklink Units\"}),\n    #\"Added Custom\" = Table.AddColumn(#\"Removed Columns\", \"Banklink Units\", each if [DEAL_TYPE] = \"Banklink\" and [SALES_TYPE] = \"3 - Upsell\"\nthen [UNIT]\n\nelse if [SALES_TYPE] = \"Adjusted BL Migration\"\nthen [UNIT]\n\nelse 0),\n    #\"Added Custom1\" = Table.AddColumn(#\"Added Custom\", \"SME Units in $ (*$361)\", each if [DEAL_TYPE] = \"SME Unit\" \nand [SALES_TYPE] <> \"4 - Renewal\"\n    then [UNIT] * 361\nelse 0),\n    #\"Added Custom2\" = Table.AddColumn(#\"Added Custom1\", \"Banklink in $ (*$148)\", each [Banklink Units] * 148)\nin\n    #\"Added Custom2\"",
-            "viewLanguage": "m_query"
-        }
-    },
-    "systemMetadata": {
-        "lastObserved": 1643871600000,
-        "runId": "powerbi-test",
-        "lastRunId": "no-run-id-provided"
-    }
-},
-{
-    "entityType": "dataset",
-    "entityUrn": "urn:li:dataset:(urn:li:dataPlatform:powerbi,myplatforminstance.library-dataset.big-query-with-parameter,PROD)",
+    "entityUrn": "urn:li:dataset:(urn:li:dataPlatform:powerbi,library-dataset.big-query-with-parameter,DEV)",
     "changeType": "UPSERT",
     "aspectName": "datasetProperties",
     "aspect": {
@@ -283,7 +266,23 @@
 },
 {
     "entityType": "dataset",
-    "entityUrn": "urn:li:dataset:(urn:li:dataPlatform:powerbi,myplatforminstance.library-dataset.job-history,PROD)",
+    "entityUrn": "urn:li:dataset:(urn:li:dataPlatform:powerbi,library-dataset.big-query-with-parameter,DEV)",
+    "changeType": "UPSERT",
+    "aspectName": "status",
+    "aspect": {
+        "json": {
+            "removed": false
+        }
+    },
+    "systemMetadata": {
+        "lastObserved": 1643871600000,
+        "runId": "powerbi-test",
+        "lastRunId": "no-run-id-provided"
+    }
+},
+{
+    "entityType": "dataset",
+    "entityUrn": "urn:li:dataset:(urn:li:dataPlatform:powerbi,library-dataset.big-query-with-parameter,DEV)",
     "changeType": "UPSERT",
     "aspectName": "subTypes",
     "aspect": {
@@ -302,23 +301,25 @@
 },
 {
     "entityType": "dataset",
-    "entityUrn": "urn:li:dataset:(urn:li:dataPlatform:powerbi,myplatforminstance.library-dataset.big-query-with-parameter,PROD)",
-    "changeType": "UPSERT",
-    "aspectName": "status",
-    "aspect": {
-        "json": {
-            "removed": false
-        }
-    },
-    "systemMetadata": {
-        "lastObserved": 1643871600000,
-        "runId": "powerbi-test",
-        "lastRunId": "no-run-id-provided"
-    }
-},
-{
-    "entityType": "dataset",
-    "entityUrn": "urn:li:dataset:(urn:li:dataPlatform:powerbi,myplatforminstance.library-dataset.snowflake_native-query,PROD)",
+    "entityUrn": "urn:li:dataset:(urn:li:dataPlatform:powerbi,library-dataset.snowflake_native-query-with-join,DEV)",
+    "changeType": "UPSERT",
+    "aspectName": "viewProperties",
+    "aspect": {
+        "json": {
+            "materialized": false,
+            "viewLogic": "let\n    Source = Value.NativeQuery(Snowflake.Databases(\"xaa48144.snowflakecomputing.com\",\"GSL_TEST_WH\",[Role=\"ACCOUNTADMIN\"]){[Name=\"GSL_TEST_DB\"]}[Data], \"select A.name from GSL_TEST_DB.PUBLIC.SALES_ANALYST as A inner join GSL_TEST_DB.PUBLIC.SALES_FORECAST as B on A.name = B.name where startswith(A.name, 'mo')\", null, [EnableFolding=true])\nin\n    Source",
+            "viewLanguage": "m_query"
+        }
+    },
+    "systemMetadata": {
+        "lastObserved": 1643871600000,
+        "runId": "powerbi-test",
+        "lastRunId": "no-run-id-provided"
+    }
+},
+{
+    "entityType": "dataset",
+    "entityUrn": "urn:li:dataset:(urn:li:dataPlatform:powerbi,library-dataset.snowflake_native-query-with-join,DEV)",
     "changeType": "UPSERT",
     "aspectName": "datasetProperties",
     "aspect": {
@@ -326,13 +327,8 @@
             "customProperties": {
                 "datasetId": "05169cd2-e713-41e6-9600-1d8066d95445"
             },
-<<<<<<< HEAD
             "externalUrl": "http://localhost/groups/64ed5cad-7c10-4684-8180-826122881108/datasets/05169cd2-e713-41e6-9600-1d8066d95445/details",
             "name": "snowflake native-query-with-join",
-=======
-            "externalUrl": "http://localhost/groups/64ED5CAD-7C10-4684-8180-826122881108/datasets/05169CD2-E713-41E6-9600-1D8066D95445/details",
-            "name": "snowflake native-query",
->>>>>>> f23765ec
             "description": "Library dataset description",
             "tags": []
         }
@@ -345,7 +341,23 @@
 },
 {
     "entityType": "dataset",
-    "entityUrn": "urn:li:dataset:(urn:li:dataPlatform:powerbi,myplatforminstance.library-dataset.big-query-with-parameter,PROD)",
+    "entityUrn": "urn:li:dataset:(urn:li:dataPlatform:powerbi,library-dataset.snowflake_native-query-with-join,DEV)",
+    "changeType": "UPSERT",
+    "aspectName": "status",
+    "aspect": {
+        "json": {
+            "removed": false
+        }
+    },
+    "systemMetadata": {
+        "lastObserved": 1643871600000,
+        "runId": "powerbi-test",
+        "lastRunId": "no-run-id-provided"
+    }
+},
+{
+    "entityType": "dataset",
+    "entityUrn": "urn:li:dataset:(urn:li:dataPlatform:powerbi,library-dataset.snowflake_native-query-with-join,DEV)",
     "changeType": "UPSERT",
     "aspectName": "subTypes",
     "aspect": {
@@ -364,39 +376,25 @@
 },
 {
     "entityType": "dataset",
-    "entityUrn": "urn:li:dataset:(urn:li:dataPlatform:powerbi,myplatforminstance.library-dataset.job-history,PROD)",
-    "changeType": "UPSERT",
-    "aspectName": "status",
-    "aspect": {
-        "json": {
-            "removed": false
-        }
-    },
-    "systemMetadata": {
-        "lastObserved": 1643871600000,
-        "runId": "powerbi-test",
-        "lastRunId": "no-run-id-provided"
-    }
-},
-{
-    "entityType": "dataset",
-    "entityUrn": "urn:li:dataset:(urn:li:dataPlatform:powerbi,myplatforminstance.library-dataset.snowflake_native-query,PROD)",
-    "changeType": "UPSERT",
-    "aspectName": "status",
-    "aspect": {
-        "json": {
-            "removed": false
-        }
-    },
-    "systemMetadata": {
-        "lastObserved": 1643871600000,
-        "runId": "powerbi-test",
-        "lastRunId": "no-run-id-provided"
-    }
-},
-{
-    "entityType": "dataset",
-    "entityUrn": "urn:li:dataset:(urn:li:dataPlatform:powerbi,myplatforminstance.library-dataset.job-history,PROD)",
+    "entityUrn": "urn:li:dataset:(urn:li:dataPlatform:powerbi,library-dataset.job-history,DEV)",
+    "changeType": "UPSERT",
+    "aspectName": "viewProperties",
+    "aspect": {
+        "json": {
+            "materialized": false,
+            "viewLogic": "let\n    Source = Oracle.Database(\"localhost:1521/salesdb.GSLAB.COM\", [HierarchicalNavigation=true]), HR = Source{[Schema=\"HR\"]}[Data], EMPLOYEES1 = HR{[Name=\"EMPLOYEES\"]}[Data] \n in EMPLOYEES1",
+            "viewLanguage": "m_query"
+        }
+    },
+    "systemMetadata": {
+        "lastObserved": 1643871600000,
+        "runId": "powerbi-test",
+        "lastRunId": "no-run-id-provided"
+    }
+},
+{
+    "entityType": "dataset",
+    "entityUrn": "urn:li:dataset:(urn:li:dataPlatform:powerbi,library-dataset.job-history,DEV)",
     "changeType": "UPSERT",
     "aspectName": "datasetProperties",
     "aspect": {
@@ -418,7 +416,23 @@
 },
 {
     "entityType": "dataset",
-    "entityUrn": "urn:li:dataset:(urn:li:dataPlatform:powerbi,myplatforminstance.library-dataset.snowflake_native-query,PROD)",
+    "entityUrn": "urn:li:dataset:(urn:li:dataPlatform:powerbi,library-dataset.job-history,DEV)",
+    "changeType": "UPSERT",
+    "aspectName": "status",
+    "aspect": {
+        "json": {
+            "removed": false
+        }
+    },
+    "systemMetadata": {
+        "lastObserved": 1643871600000,
+        "runId": "powerbi-test",
+        "lastRunId": "no-run-id-provided"
+    }
+},
+{
+    "entityType": "dataset",
+    "entityUrn": "urn:li:dataset:(urn:li:dataPlatform:powerbi,library-dataset.job-history,DEV)",
     "changeType": "UPSERT",
     "aspectName": "subTypes",
     "aspect": {
@@ -437,13 +451,13 @@
 },
 {
     "entityType": "dataset",
-    "entityUrn": "urn:li:dataset:(urn:li:dataPlatform:powerbi,myplatforminstance.library-dataset.job-history,PROD)",
+    "entityUrn": "urn:li:dataset:(urn:li:dataPlatform:powerbi,library-dataset.postgres_test_table,DEV)",
     "changeType": "UPSERT",
     "aspectName": "viewProperties",
     "aspect": {
         "json": {
             "materialized": false,
-            "viewLogic": "let\n    Source = Oracle.Database(\"localhost:1521/salesdb.domain.com\", [HierarchicalNavigation=true]), HR = Source{[Schema=\"HR\"]}[Data], EMPLOYEES1 = HR{[Name=\"EMPLOYEES\"]}[Data] \n in EMPLOYEES1",
+            "viewLogic": "let\n    Source = PostgreSQL.Database(\"localhost\"  ,   \"mics\"      ),\n  public_order_date =    Source{[Schema=\"public\",Item=\"order_date\"]}[Data] \n in \n public_order_date",
             "viewLanguage": "m_query"
         }
     },
@@ -455,31 +469,11 @@
 },
 {
     "entityType": "dataset",
-    "entityUrn": "urn:li:dataset:(urn:li:dataPlatform:powerbi,myplatforminstance.library-dataset.snowflake_native-query-with-join,PROD)",
-    "changeType": "UPSERT",
-    "aspectName": "subTypes",
-    "aspect": {
-        "json": {
-            "typeNames": [
-                "PowerBI Dataset Table",
-                "View"
-            ]
-        }
-    },
-    "systemMetadata": {
-        "lastObserved": 1643871600000,
-        "runId": "powerbi-test",
-        "lastRunId": "no-run-id-provided"
-    }
-},
-{
-    "entityType": "dataset",
-    "entityUrn": "urn:li:dataset:(urn:li:dataPlatform:powerbi,myplatforminstance.library-dataset.snowflake_native-query-with-join,PROD)",
-    "changeType": "UPSERT",
-    "aspectName": "status",
-    "aspect": {
-        "json": {
-<<<<<<< HEAD
+    "entityUrn": "urn:li:dataset:(urn:li:dataPlatform:powerbi,library-dataset.postgres_test_table,DEV)",
+    "changeType": "UPSERT",
+    "aspectName": "datasetProperties",
+    "aspect": {
+        "json": {
             "customProperties": {
                 "datasetId": "05169cd2-e713-41e6-9600-1d8066d95445"
             },
@@ -487,9 +481,647 @@
             "name": "postgres_test_table",
             "description": "Library dataset description",
             "tags": []
-=======
-            "removed": false
->>>>>>> f23765ec
+        }
+    },
+    "systemMetadata": {
+        "lastObserved": 1643871600000,
+        "runId": "powerbi-test",
+        "lastRunId": "no-run-id-provided"
+    }
+},
+{
+    "entityType": "dataset",
+    "entityUrn": "urn:li:dataset:(urn:li:dataPlatform:powerbi,library-dataset.postgres_test_table,DEV)",
+    "changeType": "UPSERT",
+    "aspectName": "status",
+    "aspect": {
+        "json": {
+            "removed": false
+        }
+    },
+    "systemMetadata": {
+        "lastObserved": 1643871600000,
+        "runId": "powerbi-test",
+        "lastRunId": "no-run-id-provided"
+    }
+},
+{
+    "entityType": "dataset",
+    "entityUrn": "urn:li:dataset:(urn:li:dataPlatform:powerbi,library-dataset.postgres_test_table,DEV)",
+    "changeType": "UPSERT",
+    "aspectName": "subTypes",
+    "aspect": {
+        "json": {
+            "typeNames": [
+                "PowerBI Dataset Table",
+                "View"
+            ]
+        }
+    },
+    "systemMetadata": {
+        "lastObserved": 1643871600000,
+        "runId": "powerbi-test",
+        "lastRunId": "no-run-id-provided"
+    }
+},
+{
+    "entityType": "dataset",
+    "entityUrn": "urn:li:dataset:(urn:li:dataPlatform:powerbi,hr_pbi_test.dbo_book_issue,DEV)",
+    "changeType": "UPSERT",
+    "aspectName": "viewProperties",
+    "aspect": {
+        "json": {
+            "materialized": false,
+            "viewLogic": "let\n    Source = Sql.Database(\"localhost\", \"library\"),\n dbo_book_issue = Source{[Schema=\"dbo\",Item=\"book_issue\"]}[Data]\n in dbo_book_issue",
+            "viewLanguage": "m_query"
+        }
+    },
+    "systemMetadata": {
+        "lastObserved": 1643871600000,
+        "runId": "powerbi-test",
+        "lastRunId": "no-run-id-provided"
+    }
+},
+{
+    "entityType": "dataset",
+    "entityUrn": "urn:li:dataset:(urn:li:dataPlatform:powerbi,hr_pbi_test.dbo_book_issue,DEV)",
+    "changeType": "UPSERT",
+    "aspectName": "datasetProperties",
+    "aspect": {
+        "json": {
+            "customProperties": {
+                "datasetId": "ba0130a1-5b03-40de-9535-b34e778ea6ed"
+            },
+            "externalUrl": "http://localhost/groups/64ed5cad-7c10-4684-8180-826122881108/datasets/ba0130a1-5b03-40de-9535-b34e778ea6ed/details",
+            "name": "dbo_book_issue",
+            "description": "hr pbi test description",
+            "tags": []
+        }
+    },
+    "systemMetadata": {
+        "lastObserved": 1643871600000,
+        "runId": "powerbi-test",
+        "lastRunId": "no-run-id-provided"
+    }
+},
+{
+    "entityType": "dataset",
+    "entityUrn": "urn:li:dataset:(urn:li:dataPlatform:powerbi,hr_pbi_test.dbo_book_issue,DEV)",
+    "changeType": "UPSERT",
+    "aspectName": "status",
+    "aspect": {
+        "json": {
+            "removed": false
+        }
+    },
+    "systemMetadata": {
+        "lastObserved": 1643871600000,
+        "runId": "powerbi-test",
+        "lastRunId": "no-run-id-provided"
+    }
+},
+{
+    "entityType": "dataset",
+    "entityUrn": "urn:li:dataset:(urn:li:dataPlatform:powerbi,hr_pbi_test.dbo_book_issue,DEV)",
+    "changeType": "UPSERT",
+    "aspectName": "subTypes",
+    "aspect": {
+        "json": {
+            "typeNames": [
+                "PowerBI Dataset Table",
+                "View"
+            ]
+        }
+    },
+    "systemMetadata": {
+        "lastObserved": 1643871600000,
+        "runId": "powerbi-test",
+        "lastRunId": "no-run-id-provided"
+    }
+},
+{
+    "entityType": "dataset",
+    "entityUrn": "urn:li:dataset:(urn:li:dataPlatform:powerbi,hr_pbi_test.ms_sql_native_table,DEV)",
+    "changeType": "UPSERT",
+    "aspectName": "viewProperties",
+    "aspect": {
+        "json": {
+            "materialized": false,
+            "viewLogic": "let\n    Source = Sql.Database(\"AUPRDWHDB\", \"COMMOPSDB\", [Query=\"select *,#(lf)concat((UPPER(REPLACE(CLIENT_DIRECTOR,'-',''))), MONTH_WID) as CD_AGENT_KEY,#(lf)concat((UPPER(REPLACE(CLIENT_MANAGER_CLOSING_MONTH,'-',''))), MONTH_WID) as AGENT_KEY#(lf)#(lf)from V_PS_CD_RETENTION\", CommandTimeout=#duration(0, 1, 30, 0)]),\n    #\"Changed Type\" = Table.TransformColumnTypes(Source,{{\"mth_date\", type date}}),\n    #\"Added Custom\" = Table.AddColumn(#\"Changed Type\", \"Month\", each Date.Month([mth_date])),\n    #\"Added Custom1\" = Table.AddColumn(#\"Added Custom\", \"TPV Opening\", each if [Month] = 1 then [TPV_AMV_OPENING]\nelse if [Month] = 2 then 0\nelse if [Month] = 3 then 0\nelse if [Month] = 4 then [TPV_AMV_OPENING]\nelse if [Month] = 5 then 0\nelse if [Month] = 6 then 0\nelse if [Month] = 7 then [TPV_AMV_OPENING]\nelse if [Month] = 8 then 0\nelse if [Month] = 9 then 0\nelse if [Month] = 10 then [TPV_AMV_OPENING]\nelse if [Month] = 11 then 0\nelse if [Month] = 12 then 0\n\nelse 0)\nin\n    #\"Added Custom1\"",
+            "viewLanguage": "m_query"
+        }
+    },
+    "systemMetadata": {
+        "lastObserved": 1643871600000,
+        "runId": "powerbi-test",
+        "lastRunId": "no-run-id-provided"
+    }
+},
+{
+    "entityType": "dataset",
+    "entityUrn": "urn:li:dataset:(urn:li:dataPlatform:powerbi,hr_pbi_test.ms_sql_native_table,DEV)",
+    "changeType": "UPSERT",
+    "aspectName": "datasetProperties",
+    "aspect": {
+        "json": {
+            "customProperties": {
+                "datasetId": "ba0130a1-5b03-40de-9535-b34e778ea6ed"
+            },
+            "externalUrl": "http://localhost/groups/64ed5cad-7c10-4684-8180-826122881108/datasets/ba0130a1-5b03-40de-9535-b34e778ea6ed/details",
+            "name": "ms_sql_native_table",
+            "description": "hr pbi test description",
+            "tags": []
+        }
+    },
+    "systemMetadata": {
+        "lastObserved": 1643871600000,
+        "runId": "powerbi-test",
+        "lastRunId": "no-run-id-provided"
+    }
+},
+{
+    "entityType": "dataset",
+    "entityUrn": "urn:li:dataset:(urn:li:dataPlatform:powerbi,hr_pbi_test.ms_sql_native_table,DEV)",
+    "changeType": "UPSERT",
+    "aspectName": "status",
+    "aspect": {
+        "json": {
+            "removed": false
+        }
+    },
+    "systemMetadata": {
+        "lastObserved": 1643871600000,
+        "runId": "powerbi-test",
+        "lastRunId": "no-run-id-provided"
+    }
+},
+{
+    "entityType": "dataset",
+    "entityUrn": "urn:li:dataset:(urn:li:dataPlatform:powerbi,hr_pbi_test.ms_sql_native_table,DEV)",
+    "changeType": "UPSERT",
+    "aspectName": "subTypes",
+    "aspect": {
+        "json": {
+            "typeNames": [
+                "PowerBI Dataset Table",
+                "View"
+            ]
+        }
+    },
+    "systemMetadata": {
+        "lastObserved": 1643871600000,
+        "runId": "powerbi-test",
+        "lastRunId": "no-run-id-provided"
+    }
+},
+{
+    "entityType": "corpuser",
+    "entityUrn": "urn:li:corpuser:users.User1@foo.com",
+    "changeType": "UPSERT",
+    "aspectName": "corpUserKey",
+    "aspect": {
+        "json": {
+            "username": "User1@foo.com"
+        }
+    },
+    "systemMetadata": {
+        "lastObserved": 1643871600000,
+        "runId": "powerbi-test",
+        "lastRunId": "no-run-id-provided"
+    }
+},
+{
+    "entityType": "dataset",
+    "entityUrn": "urn:li:dataset:(urn:li:dataPlatform:powerbi,myplatforminstance.library-dataset.public_issue_history,PROD)",
+    "changeType": "UPSERT",
+    "aspectName": "datasetProperties",
+    "aspect": {
+        "json": {
+            "customProperties": {
+                "datasetId": "05169CD2-E713-41E6-9600-1D8066D95445"
+            },
+            "externalUrl": "http://localhost/groups/64ED5CAD-7C10-4684-8180-826122881108/datasets/05169CD2-E713-41E6-9600-1D8066D95445/details",
+            "name": "public issue_history",
+            "description": "Library dataset description",
+            "tags": []
+        }
+    },
+    "systemMetadata": {
+        "lastObserved": 1643871600000,
+        "runId": "powerbi-test",
+        "lastRunId": "no-run-id-provided"
+    }
+},
+{
+    "entityType": "corpuser",
+    "entityUrn": "urn:li:corpuser:users.User2@foo.com",
+    "changeType": "UPSERT",
+    "aspectName": "corpUserKey",
+    "aspect": {
+        "json": {
+            "username": "User2@foo.com"
+        }
+    },
+    "systemMetadata": {
+        "lastObserved": 1643871600000,
+        "runId": "powerbi-test",
+        "lastRunId": "no-run-id-provided"
+    }
+},
+{
+    "entityType": "dataset",
+    "entityUrn": "urn:li:dataset:(urn:li:dataPlatform:powerbi,myplatforminstance.library-dataset.snowflake_testtable,PROD)",
+    "changeType": "UPSERT",
+    "aspectName": "viewProperties",
+    "aspect": {
+        "json": {
+            "materialized": false,
+            "viewLogic": "let\n    Source = Snowflake.Databases(\"hp123rt5.ap-southeast-2.fakecomputing.com\",\"PBI_TEST_WAREHOUSE_PROD\",[Role=\"PBI_TEST_MEMBER\"]),\n    PBI_TEST_Database = Source{[Name=\"PBI_TEST\",Kind=\"Database\"]}[Data],\n    TEST_Schema = PBI_TEST_Database{[Name=\"TEST\",Kind=\"Schema\"]}[Data],\n    TESTTABLE_Table = TEST_Schema{[Name=\"TESTTABLE\",Kind=\"Table\"]}[Data]\nin\n    TESTTABLE_Table",
+            "viewLanguage": "m_query"
+        }
+    },
+    "systemMetadata": {
+        "lastObserved": 1643871600000,
+        "runId": "powerbi-test",
+        "lastRunId": "no-run-id-provided"
+    }
+},
+{
+    "entityType": "dataset",
+    "entityUrn": "urn:li:dataset:(urn:li:dataPlatform:powerbi,myplatforminstance.library-dataset.public_issue_history,PROD)",
+    "changeType": "UPSERT",
+    "aspectName": "status",
+    "aspect": {
+        "json": {
+            "removed": false
+        }
+    },
+    "systemMetadata": {
+        "lastObserved": 1643871600000,
+        "runId": "powerbi-test",
+        "lastRunId": "no-run-id-provided"
+    }
+},
+{
+    "entityType": "dataset",
+    "entityUrn": "urn:li:dataset:(urn:li:dataPlatform:powerbi,myplatforminstance.library-dataset.snowflake_testtable,PROD)",
+    "changeType": "UPSERT",
+    "aspectName": "datasetProperties",
+    "aspect": {
+        "json": {
+            "customProperties": {
+                "datasetId": "05169CD2-E713-41E6-9600-1D8066D95445"
+            },
+            "externalUrl": "http://localhost/groups/64ED5CAD-7C10-4684-8180-826122881108/datasets/05169CD2-E713-41E6-9600-1D8066D95445/details",
+            "name": "SNOWFLAKE_TESTTABLE",
+            "description": "Library dataset description",
+            "tags": []
+        }
+    },
+    "systemMetadata": {
+        "lastObserved": 1643871600000,
+        "runId": "powerbi-test",
+        "lastRunId": "no-run-id-provided"
+    }
+},
+{
+    "entityType": "corpuser",
+    "entityUrn": "urn:li:corpuser:users.User1@foo.com",
+    "changeType": "UPSERT",
+    "aspectName": "status",
+    "aspect": {
+        "json": {
+            "removed": false
+        }
+    },
+    "systemMetadata": {
+        "lastObserved": 1643871600000,
+        "runId": "powerbi-test",
+        "lastRunId": "no-run-id-provided"
+    }
+},
+{
+    "entityType": "dataset",
+    "entityUrn": "urn:li:dataset:(urn:li:dataPlatform:powerbi,myplatforminstance.library-dataset.snowflake_testtable,PROD)",
+    "changeType": "UPSERT",
+    "aspectName": "status",
+    "aspect": {
+        "json": {
+            "removed": false
+        }
+    },
+    "systemMetadata": {
+        "lastObserved": 1643871600000,
+        "runId": "powerbi-test",
+        "lastRunId": "no-run-id-provided"
+    }
+},
+{
+    "entityType": "dataset",
+    "entityUrn": "urn:li:dataset:(urn:li:dataPlatform:powerbi,myplatforminstance.library-dataset.public_issue_history,PROD)",
+    "changeType": "UPSERT",
+    "aspectName": "subTypes",
+    "aspect": {
+        "json": {
+            "typeNames": [
+                "PowerBI Dataset Table",
+                "View"
+            ]
+        }
+    },
+    "systemMetadata": {
+        "lastObserved": 1643871600000,
+        "runId": "powerbi-test",
+        "lastRunId": "no-run-id-provided"
+    }
+},
+{
+    "entityType": "dataset",
+    "entityUrn": "urn:li:dataset:(urn:li:dataPlatform:powerbi,myplatforminstance.library-dataset.snowflake_testtable,PROD)",
+    "changeType": "UPSERT",
+    "aspectName": "subTypes",
+    "aspect": {
+        "json": {
+            "typeNames": [
+                "PowerBI Dataset Table",
+                "View"
+            ]
+        }
+    },
+    "systemMetadata": {
+        "lastObserved": 1643871600000,
+        "runId": "powerbi-test",
+        "lastRunId": "no-run-id-provided"
+    }
+},
+{
+    "entityType": "corpuser",
+    "entityUrn": "urn:li:corpuser:users.User2@foo.com",
+    "changeType": "UPSERT",
+    "aspectName": "status",
+    "aspect": {
+        "json": {
+            "removed": false
+        }
+    },
+    "systemMetadata": {
+        "lastObserved": 1643871600000,
+        "runId": "powerbi-test",
+        "lastRunId": "no-run-id-provided"
+    }
+},
+{
+    "entityType": "dataset",
+    "entityUrn": "urn:li:dataset:(urn:li:dataPlatform:powerbi,myplatforminstance.library-dataset.big-query-with-parameter,PROD)",
+    "changeType": "UPSERT",
+    "aspectName": "viewProperties",
+    "aspect": {
+        "json": {
+            "materialized": false,
+            "viewLogic": "let\n Source = GoogleBigQuery.Database([BillingProject = #\"Parameter - Source\"]),\n#\"gcp-project\" = Source{[Name=#\"Parameter - Source\"]}[Data],\nuniversal_Schema = #\"gcp-project\"{[Name=\"universal\",Kind=\"Schema\"]}[Data],\nD_WH_DATE_Table = universal_Schema{[Name=\"D_WH_DATE\",Kind=\"Table\"]}[Data],\n#\"Filtered Rows\" = Table.SelectRows(D_WH_DATE_Table, each [D_DATE] > #datetime(2019, 9, 10, 0, 0, 0)),\n#\"Filtered Rows1\" = Table.SelectRows(#\"Filtered Rows\", each DateTime.IsInPreviousNHours([D_DATE], 87600))\n in \n#\"Filtered Rows1\"",
+            "viewLanguage": "m_query"
+        }
+    },
+    "systemMetadata": {
+        "lastObserved": 1643871600000,
+        "runId": "powerbi-test",
+        "lastRunId": "no-run-id-provided"
+    }
+},
+{
+    "entityType": "dataset",
+    "entityUrn": "urn:li:dataset:(urn:li:dataPlatform:powerbi,myplatforminstance.library-dataset.snowflake_native-query,PROD)",
+    "changeType": "UPSERT",
+    "aspectName": "viewProperties",
+    "aspect": {
+        "json": {
+            "materialized": false,
+            "viewLogic": "let\n    Source = Value.NativeQuery(Snowflake.Databases(\"bu20658.ap-southeast-2.snowflakecomputing.com\",\"operations_analytics_warehouse_prod\",[Role=\"OPERATIONS_ANALYTICS_MEMBER\"]){[Name=\"OPERATIONS_ANALYTICS\"]}[Data], \"SELECT#(lf)concat((UPPER(REPLACE(SELLER,'-',''))), MONTHID) as AGENT_KEY,#(lf)concat((UPPER(REPLACE(CLIENT_DIRECTOR,'-',''))), MONTHID) as CD_AGENT_KEY,#(lf) *#(lf)FROM#(lf)OPERATIONS_ANALYTICS.TRANSFORMED_PROD.V_APS_SME_UNITS_V4\", null, [EnableFolding=true]),\n    #\"Added Conditional Column\" = Table.AddColumn(Source, \"SME Units ENT\", each if [DEAL_TYPE] = \"SME Unit\" then [UNIT] else 0),\n    #\"Added Conditional Column1\" = Table.AddColumn(#\"Added Conditional Column\", \"Banklink Units\", each if [DEAL_TYPE] = \"Banklink\" then [UNIT] else 0),\n    #\"Removed Columns\" = Table.RemoveColumns(#\"Added Conditional Column1\",{\"Banklink Units\"}),\n    #\"Added Custom\" = Table.AddColumn(#\"Removed Columns\", \"Banklink Units\", each if [DEAL_TYPE] = \"Banklink\" and [SALES_TYPE] = \"3 - Upsell\"\nthen [UNIT]\n\nelse if [SALES_TYPE] = \"Adjusted BL Migration\"\nthen [UNIT]\n\nelse 0),\n    #\"Added Custom1\" = Table.AddColumn(#\"Added Custom\", \"SME Units in $ (*$361)\", each if [DEAL_TYPE] = \"SME Unit\" \nand [SALES_TYPE] <> \"4 - Renewal\"\n    then [UNIT] * 361\nelse 0),\n    #\"Added Custom2\" = Table.AddColumn(#\"Added Custom1\", \"Banklink in $ (*$148)\", each [Banklink Units] * 148)\nin\n    #\"Added Custom2\"",
+            "viewLanguage": "m_query"
+        }
+    },
+    "systemMetadata": {
+        "lastObserved": 1643871600000,
+        "runId": "powerbi-test",
+        "lastRunId": "no-run-id-provided"
+    }
+},
+{
+    "entityType": "dataset",
+    "entityUrn": "urn:li:dataset:(urn:li:dataPlatform:powerbi,myplatforminstance.library-dataset.big-query-with-parameter,PROD)",
+    "changeType": "UPSERT",
+    "aspectName": "datasetProperties",
+    "aspect": {
+        "json": {
+            "customProperties": {
+                "datasetId": "05169CD2-E713-41E6-9600-1D8066D95445"
+            },
+            "externalUrl": "http://localhost/groups/64ED5CAD-7C10-4684-8180-826122881108/datasets/05169CD2-E713-41E6-9600-1D8066D95445/details",
+            "name": "big-query-with-parameter",
+            "description": "Library dataset description",
+            "tags": []
+        }
+    },
+    "systemMetadata": {
+        "lastObserved": 1643871600000,
+        "runId": "powerbi-test",
+        "lastRunId": "no-run-id-provided"
+    }
+},
+{
+    "entityType": "dataset",
+    "entityUrn": "urn:li:dataset:(urn:li:dataPlatform:powerbi,myplatforminstance.library-dataset.job-history,PROD)",
+    "changeType": "UPSERT",
+    "aspectName": "subTypes",
+    "aspect": {
+        "json": {
+            "typeNames": [
+                "PowerBI Dataset Table",
+                "View"
+            ]
+        }
+    },
+    "systemMetadata": {
+        "lastObserved": 1643871600000,
+        "runId": "powerbi-test",
+        "lastRunId": "no-run-id-provided"
+    }
+},
+{
+    "entityType": "dataset",
+    "entityUrn": "urn:li:dataset:(urn:li:dataPlatform:powerbi,myplatforminstance.library-dataset.big-query-with-parameter,PROD)",
+    "changeType": "UPSERT",
+    "aspectName": "status",
+    "aspect": {
+        "json": {
+            "removed": false
+        }
+    },
+    "systemMetadata": {
+        "lastObserved": 1643871600000,
+        "runId": "powerbi-test",
+        "lastRunId": "no-run-id-provided"
+    }
+},
+{
+    "entityType": "dataset",
+    "entityUrn": "urn:li:dataset:(urn:li:dataPlatform:powerbi,myplatforminstance.library-dataset.snowflake_native-query,PROD)",
+    "changeType": "UPSERT",
+    "aspectName": "datasetProperties",
+    "aspect": {
+        "json": {
+            "customProperties": {
+                "datasetId": "05169CD2-E713-41E6-9600-1D8066D95445"
+            },
+            "externalUrl": "http://localhost/groups/64ED5CAD-7C10-4684-8180-826122881108/datasets/05169CD2-E713-41E6-9600-1D8066D95445/details",
+            "name": "snowflake native-query",
+            "description": "Library dataset description",
+            "tags": []
+        }
+    },
+    "systemMetadata": {
+        "lastObserved": 1643871600000,
+        "runId": "powerbi-test",
+        "lastRunId": "no-run-id-provided"
+    }
+},
+{
+    "entityType": "dataset",
+    "entityUrn": "urn:li:dataset:(urn:li:dataPlatform:powerbi,myplatforminstance.library-dataset.big-query-with-parameter,PROD)",
+    "changeType": "UPSERT",
+    "aspectName": "subTypes",
+    "aspect": {
+        "json": {
+            "typeNames": [
+                "PowerBI Dataset Table",
+                "View"
+            ]
+        }
+    },
+    "systemMetadata": {
+        "lastObserved": 1643871600000,
+        "runId": "powerbi-test",
+        "lastRunId": "no-run-id-provided"
+    }
+},
+{
+    "entityType": "dataset",
+    "entityUrn": "urn:li:dataset:(urn:li:dataPlatform:powerbi,myplatforminstance.library-dataset.job-history,PROD)",
+    "changeType": "UPSERT",
+    "aspectName": "status",
+    "aspect": {
+        "json": {
+            "removed": false
+        }
+    },
+    "systemMetadata": {
+        "lastObserved": 1643871600000,
+        "runId": "powerbi-test",
+        "lastRunId": "no-run-id-provided"
+    }
+},
+{
+    "entityType": "dataset",
+    "entityUrn": "urn:li:dataset:(urn:li:dataPlatform:powerbi,myplatforminstance.library-dataset.snowflake_native-query,PROD)",
+    "changeType": "UPSERT",
+    "aspectName": "status",
+    "aspect": {
+        "json": {
+            "removed": false
+        }
+    },
+    "systemMetadata": {
+        "lastObserved": 1643871600000,
+        "runId": "powerbi-test",
+        "lastRunId": "no-run-id-provided"
+    }
+},
+{
+    "entityType": "dataset",
+    "entityUrn": "urn:li:dataset:(urn:li:dataPlatform:powerbi,myplatforminstance.library-dataset.job-history,PROD)",
+    "changeType": "UPSERT",
+    "aspectName": "datasetProperties",
+    "aspect": {
+        "json": {
+            "customProperties": {
+                "datasetId": "05169CD2-E713-41E6-9600-1D8066D95445"
+            },
+            "externalUrl": "http://localhost/groups/64ED5CAD-7C10-4684-8180-826122881108/datasets/05169CD2-E713-41E6-9600-1D8066D95445/details",
+            "name": "job-history",
+            "description": "Library dataset description",
+            "tags": []
+        }
+    },
+    "systemMetadata": {
+        "lastObserved": 1643871600000,
+        "runId": "powerbi-test",
+        "lastRunId": "no-run-id-provided"
+    }
+},
+{
+    "entityType": "dataset",
+    "entityUrn": "urn:li:dataset:(urn:li:dataPlatform:powerbi,myplatforminstance.library-dataset.snowflake_native-query,PROD)",
+    "changeType": "UPSERT",
+    "aspectName": "subTypes",
+    "aspect": {
+        "json": {
+            "typeNames": [
+                "PowerBI Dataset Table",
+                "View"
+            ]
+        }
+    },
+    "systemMetadata": {
+        "lastObserved": 1643871600000,
+        "runId": "powerbi-test",
+        "lastRunId": "no-run-id-provided"
+    }
+},
+{
+    "entityType": "dataset",
+    "entityUrn": "urn:li:dataset:(urn:li:dataPlatform:powerbi,myplatforminstance.library-dataset.job-history,PROD)",
+    "changeType": "UPSERT",
+    "aspectName": "viewProperties",
+    "aspect": {
+        "json": {
+            "materialized": false,
+            "viewLogic": "let\n    Source = Oracle.Database(\"localhost:1521/salesdb.domain.com\", [HierarchicalNavigation=true]), HR = Source{[Schema=\"HR\"]}[Data], EMPLOYEES1 = HR{[Name=\"EMPLOYEES\"]}[Data] \n in EMPLOYEES1",
+            "viewLanguage": "m_query"
+        }
+    },
+    "systemMetadata": {
+        "lastObserved": 1643871600000,
+        "runId": "powerbi-test",
+        "lastRunId": "no-run-id-provided"
+    }
+},
+{
+    "entityType": "dataset",
+    "entityUrn": "urn:li:dataset:(urn:li:dataPlatform:powerbi,myplatforminstance.library-dataset.snowflake_native-query-with-join,PROD)",
+    "changeType": "UPSERT",
+    "aspectName": "subTypes",
+    "aspect": {
+        "json": {
+            "typeNames": [
+                "PowerBI Dataset Table",
+                "View"
+            ]
+        }
+    },
+    "systemMetadata": {
+        "lastObserved": 1643871600000,
+        "runId": "powerbi-test",
+        "lastRunId": "no-run-id-provided"
+    }
+},
+{
+    "entityType": "dataset",
+    "entityUrn": "urn:li:dataset:(urn:li:dataPlatform:powerbi,myplatforminstance.library-dataset.snowflake_native-query-with-join,PROD)",
+    "changeType": "UPSERT",
+    "aspectName": "status",
+    "aspect": {
+        "json": {
+            "removed": false
         }
     },
     "systemMetadata": {
@@ -565,15 +1197,9 @@
         "json": {
             "customProperties": {
                 "createdFrom": "Dataset",
-                "datasetId": "05169CD2-E713-41E6-9600-1D8066D95445",
-                "datasetWebUrl": "http://localhost/groups/64ED5CAD-7C10-4684-8180-826122881108/datasets/05169CD2-E713-41E6-9600-1D8066D95445/details"
-            },
-<<<<<<< HEAD
-            "externalUrl": "http://localhost/groups/64ed5cad-7c10-4684-8180-826122881108/datasets/ba0130a1-5b03-40de-9535-b34e778ea6ed/details",
-            "name": "dbo_book_issue",
-            "description": "hr pbi test description",
-            "tags": []
-=======
+                "datasetId": "05169cd2-e713-41e6-9600-1d8066d95445",
+                "datasetWebUrl": "http://localhost/groups/64ed5cad-7c10-4684-8180-826122881108/datasets/05169cd2-e713-41e6-9600-1d8066d95445/details"
+            },
             "title": "test_tile",
             "description": "test_tile",
             "lastModified": {
@@ -609,7 +1235,6 @@
                     "string": "urn:li:dataset:(urn:li:dataPlatform:powerbi,myplatforminstance.library-dataset.postgres_test_table,PROD)"
                 }
             ]
->>>>>>> f23765ec
         }
     },
     "systemMetadata": {
@@ -681,19 +1306,9 @@
     "aspectName": "browsePaths",
     "aspect": {
         "json": {
-<<<<<<< HEAD
-            "customProperties": {
-                "datasetId": "ba0130a1-5b03-40de-9535-b34e778ea6ed"
-            },
-            "externalUrl": "http://localhost/groups/64ed5cad-7c10-4684-8180-826122881108/datasets/ba0130a1-5b03-40de-9535-b34e778ea6ed/details",
-            "name": "ms_sql_native_table",
-            "description": "hr pbi test description",
-            "tags": []
-=======
             "paths": [
                 "/powerbi/demo-workspace"
             ]
->>>>>>> f23765ec
         }
     },
     "systemMetadata": {
@@ -842,47 +1457,6 @@
     "aspectName": "viewProperties",
     "aspect": {
         "json": {
-<<<<<<< HEAD
-            "customProperties": {
-                "createdFrom": "Dataset",
-                "datasetId": "05169cd2-e713-41e6-9600-1d8066d95445",
-                "datasetWebUrl": "http://localhost/groups/64ed5cad-7c10-4684-8180-826122881108/datasets/05169cd2-e713-41e6-9600-1d8066d95445/details"
-            },
-            "title": "test_tile",
-            "description": "test_tile",
-            "lastModified": {
-                "created": {
-                    "time": 0,
-                    "actor": "urn:li:corpuser:unknown"
-                },
-                "lastModified": {
-                    "time": 0,
-                    "actor": "urn:li:corpuser:unknown"
-                }
-            },
-            "inputs": [
-                {
-                    "string": "urn:li:dataset:(urn:li:dataPlatform:powerbi,library-dataset.public_issue_history,DEV)"
-                },
-                {
-                    "string": "urn:li:dataset:(urn:li:dataPlatform:powerbi,library-dataset.snowflake_testtable,DEV)"
-                },
-                {
-                    "string": "urn:li:dataset:(urn:li:dataPlatform:powerbi,library-dataset.snowflake_native-query,DEV)"
-                },
-                {
-                    "string": "urn:li:dataset:(urn:li:dataPlatform:powerbi,library-dataset.big-query-with-parameter,DEV)"
-                },
-                {
-                    "string": "urn:li:dataset:(urn:li:dataPlatform:powerbi,library-dataset.snowflake_native-query-with-join,DEV)"
-                },
-                {
-                    "string": "urn:li:dataset:(urn:li:dataPlatform:powerbi,library-dataset.job-history,DEV)"
-                },
-                {
-                    "string": "urn:li:dataset:(urn:li:dataPlatform:powerbi,library-dataset.postgres_test_table,DEV)"
-                }
-=======
             "materialized": false,
             "viewLogic": "let\n    Source = Sql.Database(\"localhost\", \"library\"),\n dbo_book_issue = Source{[Schema=\"dbo\",Item=\"book_issue\"]}[Data]\n in dbo_book_issue",
             "viewLanguage": "m_query"
@@ -904,7 +1478,6 @@
             "typeNames": [
                 "PowerBI Dataset Table",
                 "View"
->>>>>>> f23765ec
             ]
         }
     },
@@ -1027,7 +1600,7 @@
             "customProperties": {
                 "createdFrom": "Dataset",
                 "datasetId": "ba0130a1-5b03-40de-9535-b34e778ea6ed",
-                "datasetWebUrl": "http://localhost/groups/64ed5cad-7c10-4684-8180-826122881108/datasets/ba0130a1-5b03-40de-9535-b34e778ea6ed/details"
+                "datasetWebUrl": "http://localhost/groups/64ED5CAD-7C10-4684-8180-826122881108/datasets/ba0130a1-5b03-40de-9535-b34e778ea6ed/details"
             },
             "title": "yearly_sales",
             "description": "yearly_sales",
@@ -1110,13 +1683,8 @@
     }
 },
 {
-<<<<<<< HEAD
-    "entityType": "dashboard",
-    "entityUrn": "urn:li:dashboard:(powerbi,dashboards.7d668cad-7ffc-4505-9215-655bca5bebae)",
-=======
     "entityType": "chart",
     "entityUrn": "urn:li:chart:(powerbi,myPlatformInstance.charts.23212598-23b5-4980-87cc-5fc0ecd84385)",
->>>>>>> f23765ec
     "changeType": "UPSERT",
     "aspectName": "chartKey",
     "aspect": {
@@ -1132,28 +1700,8 @@
     }
 },
 {
-    "entityType": "corpuser",
-    "entityUrn": "urn:li:corpuser:users.User1@foo.com",
-    "changeType": "UPSERT",
-    "aspectName": "status",
-    "aspect": {
-        "json": {
-            "removed": false
-        }
-    },
-    "systemMetadata": {
-        "lastObserved": 1643871600000,
-        "runId": "powerbi-test",
-        "lastRunId": "no-run-id-provided"
-    }
-},
-{
     "entityType": "dashboard",
-<<<<<<< HEAD
-    "entityUrn": "urn:li:dashboard:(powerbi,dashboards.7d668cad-7ffc-4505-9215-655bca5bebae)",
-=======
     "entityUrn": "urn:li:dashboard:(powerbi,myPlatformInstance.dashboards.7D668CAD-7FFC-4505-9215-655BCA5BEBAE)",
->>>>>>> f23765ec
     "changeType": "PATCH",
     "aspectName": "dashboardInfo",
     "aspect": {
@@ -1171,9 +1719,6 @@
             {
                 "op": "add",
                 "path": "/customProperties/workspaceId",
-<<<<<<< HEAD
-                "value": "64ed5cad-7c10-4684-8180-826122881108"
-=======
                 "value": "64ED5CAD-7C10-4684-8180-826122881108"
             },
             {
@@ -1214,7 +1759,6 @@
                         "actor": "urn:li:corpuser:unknown"
                     }
                 }
->>>>>>> f23765ec
             }
         ]
     },
@@ -1225,15 +1769,6 @@
     }
 },
 {
-<<<<<<< HEAD
-    "entityType": "dashboard",
-    "entityUrn": "urn:li:dashboard:(powerbi,dashboards.7d668cad-7ffc-4505-9215-655bca5bebae)",
-    "changeType": "UPSERT",
-    "aspectName": "status",
-    "aspect": {
-        "json": {
-            "removed": false
-=======
     "entityType": "chart",
     "entityUrn": "urn:li:chart:(powerbi,myPlatformInstance.charts.23212598-23b5-4980-87cc-5fc0ecd84385)",
     "changeType": "UPSERT",
@@ -1249,25 +1784,15 @@
                     "id": "demo-workspace"
                 }
             ]
->>>>>>> f23765ec
-        }
-    },
-    "systemMetadata": {
-        "lastObserved": 1643871600000,
-        "runId": "powerbi-test",
-        "lastRunId": "no-run-id-provided"
-    }
-},
-{
-<<<<<<< HEAD
-    "entityType": "corpuser",
-    "entityUrn": "urn:li:corpuser:users.User2@foo.com",
-    "changeType": "UPSERT",
-    "aspectName": "status",
-    "aspect": {
-        "json": {
-            "removed": false
-=======
+        }
+    },
+    "systemMetadata": {
+        "lastObserved": 1643871600000,
+        "runId": "powerbi-test",
+        "lastRunId": "no-run-id-provided"
+    }
+},
+{
     "entityType": "chart",
     "entityUrn": "urn:li:chart:(powerbi,myPlatformInstance.charts.23212598-23b5-4980-87cc-5fc0ecd84385)",
     "changeType": "UPSERT",
@@ -1277,7 +1802,6 @@
             "paths": [
                 "/powerbi/demo-workspace"
             ]
->>>>>>> f23765ec
         }
     },
     "systemMetadata": {
@@ -1288,11 +1812,7 @@
 },
 {
     "entityType": "dashboard",
-<<<<<<< HEAD
-    "entityUrn": "urn:li:dashboard:(powerbi,dashboards.7d668cad-7ffc-4505-9215-655bca5bebae)",
-=======
     "entityUrn": "urn:li:dashboard:(powerbi,myPlatformInstance.dashboards.7D668CAD-7FFC-4505-9215-655BCA5BEBAE)",
->>>>>>> f23765ec
     "changeType": "UPSERT",
     "aspectName": "browsePathsV2",
     "aspect": {
@@ -1316,47 +1836,12 @@
 },
 {
     "entityType": "dashboard",
-<<<<<<< HEAD
-    "entityUrn": "urn:li:dashboard:(powerbi,dashboards.7d668cad-7ffc-4505-9215-655bca5bebae)",
-    "changeType": "UPSERT",
-    "aspectName": "ownership",
-    "aspect": {
-        "json": {
-            "owners": [
-                {
-                    "owner": "urn:li:corpuser:users.User1@foo.com",
-                    "type": "NONE"
-                },
-                {
-                    "owner": "urn:li:corpuser:users.User2@foo.com",
-                    "type": "NONE"
-                }
-            ],
-            "ownerTypes": {},
-            "lastModified": {
-                "time": 0,
-                "actor": "urn:li:corpuser:unknown"
-            }
-        }
-    },
-    "systemMetadata": {
-        "lastObserved": 1643871600000,
-        "runId": "powerbi-test",
-        "lastRunId": "no-run-id-provided"
-    }
-},
-{
-    "entityType": "dashboard",
-    "entityUrn": "urn:li:dashboard:(powerbi,dashboards.7d668cad-7ffc-4505-9215-655bca5bebae)",
-=======
     "entityUrn": "urn:li:dashboard:(powerbi,myPlatformInstance.dashboards.7D668CAD-7FFC-4505-9215-655BCA5BEBAE)",
->>>>>>> f23765ec
-    "changeType": "UPSERT",
-    "aspectName": "dashboardKey",
-    "aspect": {
-        "json": {
-            "dashboardTool": "powerbi",
-            "dashboardId": "powerbi.linkedin.com/dashboards/7d668cad-7ffc-4505-9215-655bca5bebae"
+    "changeType": "UPSERT",
+    "aspectName": "status",
+    "aspect": {
+        "json": {
+            "removed": false
         }
     },
     "systemMetadata": {
