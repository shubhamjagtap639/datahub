--- conflicted
+++ resolved
@@ -35,7 +35,6 @@
 source venv/bin/activate
 datahub version  # should print "DataHub CLI version: unavailable (installed in develop mode)"
 ```
-<<<<<<< HEAD
 ### (Optional) Set up your Python environment for developing on Prefect Plugin
 
 From the repository root:
@@ -46,9 +45,6 @@
 source venv/bin/activate
 datahub version  # should print "DataHub CLI version: unavailable (installed in develop mode)"
 ```
-=======
-
->>>>>>> 69d0ba18
 ### Common setup issues
 
 Common issues (click to expand):
